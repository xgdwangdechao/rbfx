<<<<<<< HEAD
//
// Copyright (c) 2008-2018 the Urho3D project.
//
// Permission is hereby granted, free of charge, to any person obtaining a copy
// of this software and associated documentation files (the "Software"), to deal
// in the Software without restriction, including without limitation the rights
// to use, copy, modify, merge, publish, distribute, sublicense, and/or sell
// copies of the Software, and to permit persons to whom the Software is
// furnished to do so, subject to the following conditions:
//
// The above copyright notice and this permission notice shall be included in
// all copies or substantial portions of the Software.
//
// THE SOFTWARE IS PROVIDED "AS IS", WITHOUT WARRANTY OF ANY KIND, EXPRESS OR
// IMPLIED, INCLUDING BUT NOT LIMITED TO THE WARRANTIES OF MERCHANTABILITY,
// FITNESS FOR A PARTICULAR PURPOSE AND NONINFRINGEMENT. IN NO EVENT SHALL THE
// AUTHORS OR COPYRIGHT HOLDERS BE LIABLE FOR ANY CLAIM, DAMAGES OR OTHER
// LIABILITY, WHETHER IN AN ACTION OF CONTRACT, TORT OR OTHERWISE, ARISING FROM,
// OUT OF OR IN CONNECTION WITH THE SOFTWARE OR THE USE OR OTHER DEALINGS IN
// THE SOFTWARE.
//

#include "../Precompiled.h"

#include "../Core/Context.h"
#include "../Core/Profiler.h"
#include "../Graphics/DebugRenderer.h"
#include "../Graphics/Drawable.h"
#include "../Graphics/Geometry.h"
#include "../Graphics/Model.h"
#include "../Graphics/StaticModel.h"
#include "../Graphics/TerrainPatch.h"
#include "../Graphics/VertexBuffer.h"
#include "../IO/Log.h"
#include "../IO/MemoryBuffer.h"
#include "../Navigation/CrowdAgent.h"
#include "../Navigation/DynamicNavigationMesh.h"
#include "../Navigation/NavArea.h"
#include "../Navigation/NavBuildData.h"
#include "../Navigation/Navigable.h"
#include "../Navigation/NavigationEvents.h"
#include "../Navigation/NavigationMesh.h"
#include "../Navigation/Obstacle.h"
#include "../Navigation/OffMeshConnection.h"
#ifdef URHO3D_PHYSICS
#include "../Physics/CollisionShape.h"
#endif
#include "../Scene/Scene.h"

#include <cfloat>
#include <Detour/DetourNavMesh.h>
#include <Detour/DetourNavMeshBuilder.h>
#include <Detour/DetourNavMeshQuery.h>
#include <Recast/Recast.h>

#include "../DebugNew.h"

namespace Urho3D
{

const char* navmeshPartitionTypeNames[] =
{
    "watershed",
    "monotone",
    nullptr
};

const char* NAVIGATION_CATEGORY = "Navigation";

static const int DEFAULT_TILE_SIZE = 128;
static const float DEFAULT_CELL_SIZE = 0.3f;
static const float DEFAULT_CELL_HEIGHT = 0.2f;
static const float DEFAULT_AGENT_HEIGHT = 2.0f;
static const float DEFAULT_AGENT_RADIUS = 0.6f;
static const float DEFAULT_AGENT_MAX_CLIMB = 0.9f;
static const float DEFAULT_AGENT_MAX_SLOPE = 45.0f;
static const float DEFAULT_REGION_MIN_SIZE = 8.0f;
static const float DEFAULT_REGION_MERGE_SIZE = 20.0f;
static const float DEFAULT_EDGE_MAX_LENGTH = 12.0f;
static const float DEFAULT_EDGE_MAX_ERROR = 1.3f;
static const float DEFAULT_DETAIL_SAMPLE_DISTANCE = 6.0f;
static const float DEFAULT_DETAIL_SAMPLE_MAX_ERROR = 1.0f;

static const int MAX_POLYS = 2048;


/// Temporary data for finding a path.
struct FindPathData
{
    // Polygons.
    dtPolyRef polys_[MAX_POLYS]{};
    // Polygons on the path.
    dtPolyRef pathPolys_[MAX_POLYS]{};
    // Points on the path.
    Vector3 pathPoints_[MAX_POLYS];
    // Flags on the path.
    unsigned char pathFlags_[MAX_POLYS]{};
};

NavigationMesh::NavigationMesh(Context* context) :
    Component(context),
    navMesh_(nullptr),
    navMeshQuery_(nullptr),
    queryFilter_(new dtQueryFilter()),
    pathData_(new FindPathData()),
    tileSize_(DEFAULT_TILE_SIZE),
    cellSize_(DEFAULT_CELL_SIZE),
    cellHeight_(DEFAULT_CELL_HEIGHT),
    agentHeight_(DEFAULT_AGENT_HEIGHT),
    agentRadius_(DEFAULT_AGENT_RADIUS),
    agentMaxClimb_(DEFAULT_AGENT_MAX_CLIMB),
    agentMaxSlope_(DEFAULT_AGENT_MAX_SLOPE),
    regionMinSize_(DEFAULT_REGION_MIN_SIZE),
    regionMergeSize_(DEFAULT_REGION_MERGE_SIZE),
    edgeMaxLength_(DEFAULT_EDGE_MAX_LENGTH),
    edgeMaxError_(DEFAULT_EDGE_MAX_ERROR),
    detailSampleDistance_(DEFAULT_DETAIL_SAMPLE_DISTANCE),
    detailSampleMaxError_(DEFAULT_DETAIL_SAMPLE_MAX_ERROR),
    padding_(Vector3::ONE),
    numTilesX_(0),
    numTilesZ_(0),
    partitionType_(NAVMESH_PARTITION_WATERSHED),
    keepInterResults_(false),
    drawOffMeshConnections_(false),
    drawNavAreas_(false)
{
}

NavigationMesh::~NavigationMesh()
{
    ReleaseNavigationMesh();
}

void NavigationMesh::RegisterObject(Context* context)
{
    context->RegisterFactory<NavigationMesh>(NAVIGATION_CATEGORY);

    URHO3D_ACCESSOR_ATTRIBUTE("Tile Size", GetTileSize, SetTileSize, int, DEFAULT_TILE_SIZE, AM_DEFAULT);
    URHO3D_ACCESSOR_ATTRIBUTE("Cell Size", GetCellSize, SetCellSize, float, DEFAULT_CELL_SIZE, AM_DEFAULT);
    URHO3D_ACCESSOR_ATTRIBUTE("Cell Height", GetCellHeight, SetCellHeight, float, DEFAULT_CELL_HEIGHT, AM_DEFAULT);
    URHO3D_ACCESSOR_ATTRIBUTE("Agent Height", GetAgentHeight, SetAgentHeight, float, DEFAULT_AGENT_HEIGHT, AM_DEFAULT);
    URHO3D_ACCESSOR_ATTRIBUTE("Agent Radius", GetAgentRadius, SetAgentRadius, float, DEFAULT_AGENT_RADIUS, AM_DEFAULT);
    URHO3D_ACCESSOR_ATTRIBUTE("Agent Max Climb", GetAgentMaxClimb, SetAgentMaxClimb, float, DEFAULT_AGENT_MAX_CLIMB, AM_DEFAULT);
    URHO3D_ACCESSOR_ATTRIBUTE("Agent Max Slope", GetAgentMaxSlope, SetAgentMaxSlope, float, DEFAULT_AGENT_MAX_SLOPE, AM_DEFAULT);
    URHO3D_ACCESSOR_ATTRIBUTE("Region Min Size", GetRegionMinSize, SetRegionMinSize, float, DEFAULT_REGION_MIN_SIZE, AM_DEFAULT);
    URHO3D_ACCESSOR_ATTRIBUTE("Region Merge Size", GetRegionMergeSize, SetRegionMergeSize, float, DEFAULT_REGION_MERGE_SIZE, AM_DEFAULT);
    URHO3D_ACCESSOR_ATTRIBUTE("Edge Max Length", GetEdgeMaxLength, SetEdgeMaxLength, float, DEFAULT_EDGE_MAX_LENGTH, AM_DEFAULT);
    URHO3D_ACCESSOR_ATTRIBUTE("Edge Max Error", GetEdgeMaxError, SetEdgeMaxError, float, DEFAULT_EDGE_MAX_ERROR, AM_DEFAULT);
    URHO3D_ACCESSOR_ATTRIBUTE("Detail Sample Distance", GetDetailSampleDistance, SetDetailSampleDistance, float,
        DEFAULT_DETAIL_SAMPLE_DISTANCE, AM_DEFAULT);
    URHO3D_ACCESSOR_ATTRIBUTE("Detail Sample Max Error", GetDetailSampleMaxError, SetDetailSampleMaxError, float,
        DEFAULT_DETAIL_SAMPLE_MAX_ERROR, AM_DEFAULT);
    URHO3D_ACCESSOR_ATTRIBUTE("Bounding Box Padding", GetPadding, SetPadding, Vector3, Vector3::ONE, AM_DEFAULT);
    URHO3D_MIXED_ACCESSOR_ATTRIBUTE("Navigation Data", GetNavigationDataAttr, SetNavigationDataAttr, PODVector<unsigned char>,
        Variant::emptyBuffer, AM_FILE | AM_NOEDIT);
    URHO3D_ENUM_ACCESSOR_ATTRIBUTE("Partition Type", GetPartitionType, SetPartitionType, NavmeshPartitionType, navmeshPartitionTypeNames,
        NAVMESH_PARTITION_WATERSHED, AM_DEFAULT);
    URHO3D_ACCESSOR_ATTRIBUTE("Draw OffMeshConnections", GetDrawOffMeshConnections, SetDrawOffMeshConnections, bool, false, AM_DEFAULT);
    URHO3D_ACCESSOR_ATTRIBUTE("Draw NavAreas", GetDrawNavAreas, SetDrawNavAreas, bool, false, AM_DEFAULT);
}

void NavigationMesh::DrawDebugGeometry(DebugRenderer* debug, bool depthTest)
{
    if (!debug || !navMesh_ || !node_)
        return;

    const Matrix3x4& worldTransform = node_->GetWorldTransform();

    const dtNavMesh* navMesh = navMesh_;

    for (int j = 0; j < navMesh->getMaxTiles(); ++j)
    {
        const dtMeshTile* tile = navMesh->getTile(j);
        assert(tile);
        if (!tile->header)
            continue;

        for (int i = 0; i < tile->header->polyCount; ++i)
        {
            dtPoly* poly = tile->polys + i;
            for (unsigned j = 0; j < poly->vertCount; ++j)
            {
                debug->AddLine(
                    worldTransform * *reinterpret_cast<const Vector3*>(&tile->verts[poly->verts[j] * 3]),
                    worldTransform * *reinterpret_cast<const Vector3*>(&tile->verts[poly->verts[(j + 1) % poly->vertCount] * 3]),
                    Color::YELLOW,
                    depthTest
                );
            }
        }
    }

    Scene* scene = GetScene();
    if (scene)
    {
        // Draw OffMeshConnection components
        if (drawOffMeshConnections_)
        {
            PODVector<Node*> connections;
            scene->GetChildrenWithComponent<OffMeshConnection>(connections, true);
            for (unsigned i = 0; i < connections.Size(); ++i)
            {
                auto* connection = connections[i]->GetComponent<OffMeshConnection>();
                if (connection && connection->IsEnabledEffective())
                    connection->DrawDebugGeometry(debug, depthTest);
            }
        }

        // Draw NavArea components
        if (drawNavAreas_)
        {
            for (unsigned i = 0; i < areas_.Size(); ++i)
            {
                NavArea* area = areas_[i];
                if (area && area->IsEnabledEffective())
                    area->DrawDebugGeometry(debug, depthTest);
            }
        }
    }
}

void NavigationMesh::SetMeshName(const String& newName)
{
    meshName_ = newName;
}

void NavigationMesh::SetTileSize(int size)
{
    tileSize_ = Max(size, 16);

    MarkNetworkUpdate();
}

void NavigationMesh::SetCellSize(float size)
{
    cellSize_ = Max(size, M_EPSILON);

    MarkNetworkUpdate();
}

void NavigationMesh::SetCellHeight(float height)
{
    cellHeight_ = Max(height, M_EPSILON);

    MarkNetworkUpdate();
}

void NavigationMesh::SetAgentHeight(float height)
{
    agentHeight_ = Max(height, M_EPSILON);

    MarkNetworkUpdate();
}

void NavigationMesh::SetAgentRadius(float radius)
{
    agentRadius_ = Max(radius, M_EPSILON);

    MarkNetworkUpdate();
}

void NavigationMesh::SetAgentMaxClimb(float maxClimb)
{
    agentMaxClimb_ = Max(maxClimb, M_EPSILON);

    MarkNetworkUpdate();
}

void NavigationMesh::SetAgentMaxSlope(float maxSlope)
{
    agentMaxSlope_ = Max(maxSlope, 0.0f);

    MarkNetworkUpdate();
}

void NavigationMesh::SetRegionMinSize(float size)
{
    regionMinSize_ = Max(size, M_EPSILON);

    MarkNetworkUpdate();
}

void NavigationMesh::SetRegionMergeSize(float size)
{
    regionMergeSize_ = Max(size, M_EPSILON);

    MarkNetworkUpdate();
}

void NavigationMesh::SetEdgeMaxLength(float length)
{
    edgeMaxLength_ = Max(length, M_EPSILON);

    MarkNetworkUpdate();
}

void NavigationMesh::SetEdgeMaxError(float error)
{
    edgeMaxError_ = Max(error, M_EPSILON);

    MarkNetworkUpdate();
}

void NavigationMesh::SetDetailSampleDistance(float distance)
{
    detailSampleDistance_ = Max(distance, M_EPSILON);

    MarkNetworkUpdate();
}

void NavigationMesh::SetDetailSampleMaxError(float error)
{
    detailSampleMaxError_ = Max(error, M_EPSILON);

    MarkNetworkUpdate();
}

void NavigationMesh::SetPadding(const Vector3& padding)
{
    padding_ = padding;

    MarkNetworkUpdate();
}

bool NavigationMesh::Allocate(const BoundingBox& boundingBox, unsigned maxTiles)
{
    // Release existing navigation data and zero the bounding box
    ReleaseNavigationMesh();

    if (!node_)
        return false;

    if (!node_->GetWorldScale().Equals(Vector3::ONE))
        URHO3D_LOGWARNING("Navigation mesh root node has scaling. Agent parameters may not work as intended");

    boundingBox_ = boundingBox.Transformed(node_->GetWorldTransform().Inverse());
    maxTiles = NextPowerOfTwo(maxTiles);

    // Calculate number of tiles
    int gridW = 0, gridH = 0;
    float tileEdgeLength = (float)tileSize_ * cellSize_;
    rcCalcGridSize(&boundingBox_.min_.x_, &boundingBox_.max_.x_, cellSize_, &gridW, &gridH);
    numTilesX_ = (gridW + tileSize_ - 1) / tileSize_;
    numTilesZ_ = (gridH + tileSize_ - 1) / tileSize_;

    // Calculate max number of polygons, 22 bits available to identify both tile & polygon within tile
    unsigned tileBits = LogBaseTwo(maxTiles);
    unsigned maxPolys = 1u << (22 - tileBits);

    dtNavMeshParams params;     // NOLINT(hicpp-member-init)
    rcVcopy(params.orig, &boundingBox_.min_.x_);
    params.tileWidth = tileEdgeLength;
    params.tileHeight = tileEdgeLength;
    params.maxTiles = maxTiles;
    params.maxPolys = maxPolys;

    navMesh_ = dtAllocNavMesh();
    if (!navMesh_)
    {
        URHO3D_LOGERROR("Could not allocate navigation mesh");
        return false;
    }

    if (dtStatusFailed(navMesh_->init(&params)))
    {
        URHO3D_LOGERROR("Could not initialize navigation mesh");
        ReleaseNavigationMesh();
        return false;
    }

    URHO3D_LOGDEBUG("Allocated empty navigation mesh with max " + String(maxTiles) + " tiles");

    // Send a notification event to concerned parties that we've been fully rebuilt
    {
        using namespace NavigationMeshRebuilt;
        VariantMap& buildEventParams = GetContext()->GetEventDataMap();
        buildEventParams[P_NODE] = node_;
        buildEventParams[P_MESH] = this;
        SendEvent(E_NAVIGATION_MESH_REBUILT, buildEventParams);
    }
    return true;
}

bool NavigationMesh::Build()
{
    URHO3D_PROFILE("BuildNavigationMesh");

    // Release existing navigation data and zero the bounding box
    ReleaseNavigationMesh();

    if (!node_)
        return false;

    if (!node_->GetWorldScale().Equals(Vector3::ONE))
        URHO3D_LOGWARNING("Navigation mesh root node has scaling. Agent parameters may not work as intended");

    Vector<NavigationGeometryInfo> geometryList;
    CollectGeometries(geometryList);

    if (geometryList.Empty())
        return true; // Nothing to do

    // Build the combined bounding box
    for (unsigned i = 0; i < geometryList.Size(); ++i)
        boundingBox_.Merge(geometryList[i].boundingBox_);

    // Expand bounding box by padding
    boundingBox_.min_ -= padding_;
    boundingBox_.max_ += padding_;

    {
        URHO3D_PROFILE("BuildNavigationMesh");

        // Calculate number of tiles
        int gridW = 0, gridH = 0;
        float tileEdgeLength = (float)tileSize_ * cellSize_;
        rcCalcGridSize(&boundingBox_.min_.x_, &boundingBox_.max_.x_, cellSize_, &gridW, &gridH);
        numTilesX_ = (gridW + tileSize_ - 1) / tileSize_;
        numTilesZ_ = (gridH + tileSize_ - 1) / tileSize_;

        // Calculate max. number of tiles and polygons, 22 bits available to identify both tile & polygon within tile
        unsigned maxTiles = NextPowerOfTwo((unsigned)(numTilesX_ * numTilesZ_));
        unsigned tileBits = LogBaseTwo(maxTiles);
        unsigned maxPolys = 1u << (22 - tileBits);

        dtNavMeshParams params;     // NOLINT(hicpp-member-init)
        rcVcopy(params.orig, &boundingBox_.min_.x_);
        params.tileWidth = tileEdgeLength;
        params.tileHeight = tileEdgeLength;
        params.maxTiles = maxTiles;
        params.maxPolys = maxPolys;

        navMesh_ = dtAllocNavMesh();
        if (!navMesh_)
        {
            URHO3D_LOGERROR("Could not allocate navigation mesh");
            return false;
        }

        if (dtStatusFailed(navMesh_->init(&params)))
        {
            URHO3D_LOGERROR("Could not initialize navigation mesh");
            ReleaseNavigationMesh();
            return false;
        }

        // Build each tile
        unsigned numTiles = BuildTiles(geometryList, IntVector2::ZERO, GetNumTiles() - IntVector2::ONE);

        URHO3D_LOGDEBUG("Built navigation mesh with " + String(numTiles) + " tiles");

        // Send a notification event to concerned parties that we've been fully rebuilt
        {
            using namespace NavigationMeshRebuilt;
            VariantMap& buildEventParams = GetContext()->GetEventDataMap();
            buildEventParams[P_NODE] = node_;
            buildEventParams[P_MESH] = this;
            SendEvent(E_NAVIGATION_MESH_REBUILT, buildEventParams);
        }

        return true;
    }
}

bool NavigationMesh::Build(const BoundingBox& boundingBox)
{
    URHO3D_PROFILE("BuildPartialNavigationMesh");

    if (!node_)
        return false;

    if (!navMesh_)
    {
        URHO3D_LOGERROR("Navigation mesh must first be built fully before it can be partially rebuilt");
        return false;
    }

    if (!node_->GetWorldScale().Equals(Vector3::ONE))
        URHO3D_LOGWARNING("Navigation mesh root node has scaling. Agent parameters may not work as intended");

    BoundingBox localSpaceBox = boundingBox.Transformed(node_->GetWorldTransform().Inverse());

    float tileEdgeLength = (float)tileSize_ * cellSize_;

    Vector<NavigationGeometryInfo> geometryList;
    CollectGeometries(geometryList);

    int sx = Clamp((int)((localSpaceBox.min_.x_ - boundingBox_.min_.x_) / tileEdgeLength), 0, numTilesX_ - 1);
    int sz = Clamp((int)((localSpaceBox.min_.z_ - boundingBox_.min_.z_) / tileEdgeLength), 0, numTilesZ_ - 1);
    int ex = Clamp((int)((localSpaceBox.max_.x_ - boundingBox_.min_.x_) / tileEdgeLength), 0, numTilesX_ - 1);
    int ez = Clamp((int)((localSpaceBox.max_.z_ - boundingBox_.min_.z_) / tileEdgeLength), 0, numTilesZ_ - 1);

    unsigned numTiles = BuildTiles(geometryList, IntVector2(sx, sz), IntVector2(ex, ez));

    URHO3D_LOGDEBUG("Rebuilt " + String(numTiles) + " tiles of the navigation mesh");
    return true;
}

bool NavigationMesh::Build(const IntVector2& from, const IntVector2& to)
{
    URHO3D_PROFILE("BuildPartialNavigationMesh");

    if (!node_)
        return false;

    if (!navMesh_)
    {
        URHO3D_LOGERROR("Navigation mesh must first be built fully before it can be partially rebuilt");
        return false;
    }

    if (!node_->GetWorldScale().Equals(Vector3::ONE))
        URHO3D_LOGWARNING("Navigation mesh root node has scaling. Agent parameters may not work as intended");

    Vector<NavigationGeometryInfo> geometryList;
    CollectGeometries(geometryList);

    unsigned numTiles = BuildTiles(geometryList, from, to);

    URHO3D_LOGDEBUG("Rebuilt " + String(numTiles) + " tiles of the navigation mesh");
    return true;
}

PODVector<unsigned char> NavigationMesh::GetTileData(const IntVector2& tile) const
{
    VectorBuffer ret;
    WriteTile(ret, tile.x_, tile.y_);
    return ret.GetBuffer();
}

bool NavigationMesh::AddTile(const PODVector<unsigned char>& tileData)
{
    MemoryBuffer buffer(tileData);
    return ReadTile(buffer, false);
}

bool NavigationMesh::HasTile(const IntVector2& tile) const
{
    if (navMesh_)
        return !!navMesh_->getTileAt(tile.x_, tile.y_, 0);
    return false;
}

BoundingBox NavigationMesh::GetTileBoundingBox(const IntVector2& tile) const
{
    const float tileEdgeLength = (float)tileSize_ * cellSize_;
    return BoundingBox(
        Vector3(
            boundingBox_.min_.x_ + tileEdgeLength * (float)tile.x_,
            boundingBox_.min_.y_,
            boundingBox_.min_.z_ + tileEdgeLength * (float)tile.y_
        ),
        Vector3(
            boundingBox_.min_.x_ + tileEdgeLength * (float)(tile.x_ + 1),
            boundingBox_.max_.y_,
            boundingBox_.min_.z_ + tileEdgeLength * (float)(tile.y_ + 1)
        ));
}

IntVector2 NavigationMesh::GetTileIndex(const Vector3& position) const
{
    const float tileEdgeLength = (float)tileSize_ * cellSize_;
    const Vector3 localPosition = node_->GetWorldTransform().Inverse() * position - boundingBox_.min_;
    const Vector2 localPosition2D(localPosition.x_, localPosition.z_);
    return VectorMin(VectorMax(IntVector2::ZERO, VectorFloorToInt(localPosition2D / tileEdgeLength)), GetNumTiles() - IntVector2::ONE);
}

void NavigationMesh::RemoveTile(const IntVector2& tile)
{
    if (!navMesh_)
        return;

    const dtTileRef tileRef = navMesh_->getTileRefAt(tile.x_, tile.y_, 0);
    if (!tileRef)
        return;

    navMesh_->removeTile(tileRef, nullptr, nullptr);

    // Send event
    using namespace NavigationTileRemoved;
    VariantMap& eventData = GetContext()->GetEventDataMap();
    eventData[P_NODE] = GetNode();
    eventData[P_MESH] = this;
    eventData[P_TILE] = tile;
    SendEvent(E_NAVIGATION_TILE_REMOVED, eventData);
}

void NavigationMesh::RemoveAllTiles()
{
    const dtNavMesh* navMesh = navMesh_;
    for (int i = 0; i < navMesh_->getMaxTiles(); ++i)
    {
        const dtMeshTile* tile = navMesh->getTile(i);
        assert(tile);
        if (tile->header)
            navMesh_->removeTile(navMesh_->getTileRef(tile), nullptr, nullptr);
    }

    // Send event
    using namespace NavigationAllTilesRemoved;
    VariantMap& eventData = GetContext()->GetEventDataMap();
    eventData[P_NODE] = GetNode();
    eventData[P_MESH] = this;
    SendEvent(E_NAVIGATION_ALL_TILES_REMOVED, eventData);
}

Vector3 NavigationMesh::FindNearestPoint(const Vector3& point, const Vector3& extents, const dtQueryFilter* filter,
    dtPolyRef* nearestRef)
{
    if (!InitializeQuery())
        return point;

    const Matrix3x4& transform = node_->GetWorldTransform();
    Matrix3x4 inverse = transform.Inverse();

    Vector3 localPoint = inverse * point;
    Vector3 nearestPoint;

    dtPolyRef pointRef;
    if (!nearestRef)
        nearestRef = &pointRef;
    navMeshQuery_->findNearestPoly(&localPoint.x_, &extents.x_, filter ? filter : queryFilter_.Get(), nearestRef, &nearestPoint.x_);
    return *nearestRef ? transform * nearestPoint : point;
}

Vector3 NavigationMesh::MoveAlongSurface(const Vector3& start, const Vector3& end, const Vector3& extents, int maxVisited,
    const dtQueryFilter* filter)
{
    if (!InitializeQuery())
        return end;

    const Matrix3x4& transform = node_->GetWorldTransform();
    Matrix3x4 inverse = transform.Inverse();

    Vector3 localStart = inverse * start;
    Vector3 localEnd = inverse * end;

    const dtQueryFilter* queryFilter = filter ? filter : queryFilter_.Get();
    dtPolyRef startRef;
    navMeshQuery_->findNearestPoly(&localStart.x_, &extents.x_, queryFilter, &startRef, nullptr);
    if (!startRef)
        return end;

    Vector3 resultPos;
    int visitedCount = 0;
    maxVisited = Max(maxVisited, 0);
    PODVector<dtPolyRef> visited((unsigned)maxVisited);
    navMeshQuery_->moveAlongSurface(startRef, &localStart.x_, &localEnd.x_, queryFilter, &resultPos.x_, maxVisited ?
        &visited[0] : nullptr, &visitedCount, maxVisited);
    return transform * resultPos;
}

void NavigationMesh::FindPath(PODVector<Vector3>& dest, const Vector3& start, const Vector3& end, const Vector3& extents,
    const dtQueryFilter* filter)
{
    PODVector<NavigationPathPoint> navPathPoints;
    FindPath(navPathPoints, start, end, extents, filter);

    dest.Clear();
    for (unsigned i = 0; i < navPathPoints.Size(); ++i)
        dest.Push(navPathPoints[i].position_);
}

void NavigationMesh::FindPath(PODVector<NavigationPathPoint>& dest, const Vector3& start, const Vector3& end,
    const Vector3& extents, const dtQueryFilter* filter)
{
    URHO3D_PROFILE("FindPath");
    dest.Clear();

    if (!InitializeQuery())
        return;

    // Navigation data is in local space. Transform path points from world to local
    const Matrix3x4& transform = node_->GetWorldTransform();
    Matrix3x4 inverse = transform.Inverse();

    Vector3 localStart = inverse * start;
    Vector3 localEnd = inverse * end;

    const dtQueryFilter* queryFilter = filter ? filter : queryFilter_.Get();
    dtPolyRef startRef;
    dtPolyRef endRef;
    navMeshQuery_->findNearestPoly(&localStart.x_, &extents.x_, queryFilter, &startRef, nullptr);
    navMeshQuery_->findNearestPoly(&localEnd.x_, &extents.x_, queryFilter, &endRef, nullptr);

    if (!startRef || !endRef)
        return;

    int numPolys = 0;
    int numPathPoints = 0;

    navMeshQuery_->findPath(startRef, endRef, &localStart.x_, &localEnd.x_, queryFilter, pathData_->polys_, &numPolys,
        MAX_POLYS);
    if (!numPolys)
        return;

    Vector3 actualLocalEnd = localEnd;

    // If full path was not found, clamp end point to the end polygon
    if (pathData_->polys_[numPolys - 1] != endRef)
        navMeshQuery_->closestPointOnPoly(pathData_->polys_[numPolys - 1], &localEnd.x_, &actualLocalEnd.x_, nullptr);

    navMeshQuery_->findStraightPath(&localStart.x_, &actualLocalEnd.x_, pathData_->polys_, numPolys,
        &pathData_->pathPoints_[0].x_, pathData_->pathFlags_, pathData_->pathPolys_, &numPathPoints, MAX_POLYS);

    // Transform path result back to world space
    for (int i = 0; i < numPathPoints; ++i)
    {
        NavigationPathPoint pt;
        pt.position_ = transform * pathData_->pathPoints_[i];
        pt.flag_ = (NavigationPathPointFlag)pathData_->pathFlags_[i];

        // Walk through all NavAreas and find nearest
        unsigned nearestNavAreaID = 0;       // 0 is the default nav area ID
        float nearestDistance = M_LARGE_VALUE;
        for (unsigned j = 0; j < areas_.Size(); j++)
        {
            NavArea* area = areas_[j].Get();
            if (area && area->IsEnabledEffective())
            {
                BoundingBox bb = area->GetWorldBoundingBox();
                if (bb.IsInside(pt.position_) == INSIDE)
                {
                    Vector3 areaWorldCenter = area->GetNode()->GetWorldPosition();
                    float distance = (areaWorldCenter - pt.position_).LengthSquared();
                    if (distance < nearestDistance)
                    {
                        nearestDistance = distance;
                        nearestNavAreaID = area->GetAreaID();
                    }
                }
            }
        }
        pt.areaID_ = (unsigned char)nearestNavAreaID;

        dest.Push(pt);
    }
}

Vector3 NavigationMesh::GetRandomPoint(const dtQueryFilter* filter, dtPolyRef* randomRef)
{
    if (!InitializeQuery())
        return Vector3::ZERO;

    dtPolyRef polyRef;
    Vector3 point(Vector3::ZERO);

    navMeshQuery_->findRandomPoint(filter ? filter : queryFilter_.Get(), Random, randomRef ? randomRef : &polyRef, &point.x_);

    return node_->GetWorldTransform() * point;
}

Vector3 NavigationMesh::GetRandomPointInCircle(const Vector3& center, float radius, const Vector3& extents,
    const dtQueryFilter* filter, dtPolyRef* randomRef)
{
    if (randomRef)
        *randomRef = 0;

    if (!InitializeQuery())
        return center;

    const Matrix3x4& transform = node_->GetWorldTransform();
    Matrix3x4 inverse = transform.Inverse();
    Vector3 localCenter = inverse * center;

    const dtQueryFilter* queryFilter = filter ? filter : queryFilter_.Get();
    dtPolyRef startRef;
    navMeshQuery_->findNearestPoly(&localCenter.x_, &extents.x_, queryFilter, &startRef, nullptr);
    if (!startRef)
        return center;

    dtPolyRef polyRef;
    if (!randomRef)
        randomRef = &polyRef;
    Vector3 point(localCenter);

    navMeshQuery_->findRandomPointAroundCircle(startRef, &localCenter.x_, radius, queryFilter, Random, randomRef, &point.x_);

    return transform * point;
}

float NavigationMesh::GetDistanceToWall(const Vector3& point, float radius, const Vector3& extents, const dtQueryFilter* filter,
    Vector3* hitPos, Vector3* hitNormal)
{
    if (hitPos)
        *hitPos = Vector3::ZERO;
    if (hitNormal)
        *hitNormal = Vector3::DOWN;

    if (!InitializeQuery())
        return radius;

    const Matrix3x4& transform = node_->GetWorldTransform();
    Matrix3x4 inverse = transform.Inverse();
    Vector3 localPoint = inverse * point;

    const dtQueryFilter* queryFilter = filter ? filter : queryFilter_.Get();
    dtPolyRef startRef;
    navMeshQuery_->findNearestPoly(&localPoint.x_, &extents.x_, queryFilter, &startRef, nullptr);
    if (!startRef)
        return radius;

    float hitDist = radius;
    Vector3 pos;
    if (!hitPos)
        hitPos = &pos;
    Vector3 normal;
    if (!hitNormal)
        hitNormal = &normal;

    navMeshQuery_->findDistanceToWall(startRef, &localPoint.x_, radius, queryFilter, &hitDist, &hitPos->x_, &hitNormal->x_);
    return hitDist;
}

Vector3 NavigationMesh::Raycast(const Vector3& start, const Vector3& end, const Vector3& extents, const dtQueryFilter* filter,
    Vector3* hitNormal)
{
    if (hitNormal)
        *hitNormal = Vector3::DOWN;

    if (!InitializeQuery())
        return end;

    const Matrix3x4& transform = node_->GetWorldTransform();
    Matrix3x4 inverse = transform.Inverse();

    Vector3 localStart = inverse * start;
    Vector3 localEnd = inverse * end;

    const dtQueryFilter* queryFilter = filter ? filter : queryFilter_.Get();
    dtPolyRef startRef;
    navMeshQuery_->findNearestPoly(&localStart.x_, &extents.x_, queryFilter, &startRef, nullptr);
    if (!startRef)
        return end;

    Vector3 normal;
    if (!hitNormal)
        hitNormal = &normal;
    float t;
    int numPolys;

    navMeshQuery_->raycast(startRef, &localStart.x_, &localEnd.x_, queryFilter, &t, &hitNormal->x_, pathData_->polys_, &numPolys,
        MAX_POLYS);
    if (t == FLT_MAX)
        t = 1.0f;

    return start.Lerp(end, t);
}

void NavigationMesh::DrawDebugGeometry(bool depthTest)
{
    Scene* scene = GetScene();
    if (scene)
    {
        auto* debug = scene->GetComponent<DebugRenderer>();
        if (debug)
            DrawDebugGeometry(debug, depthTest);
    }
}

void NavigationMesh::SetAreaCost(unsigned areaID, float cost)
{
    if (queryFilter_)
        queryFilter_->setAreaCost((int)areaID, cost);
}

BoundingBox NavigationMesh::GetWorldBoundingBox() const
{
    return node_ ? boundingBox_.Transformed(node_->GetWorldTransform()) : boundingBox_;
}

float NavigationMesh::GetAreaCost(unsigned areaID) const
{
    if (queryFilter_)
        return queryFilter_->getAreaCost((int)areaID);
    return 1.0f;
}

void NavigationMesh::SetNavigationDataAttr(const PODVector<unsigned char>& value)
{
    ReleaseNavigationMesh();

    if (value.Empty())
        return;

    MemoryBuffer buffer(value);

    boundingBox_ = buffer.ReadBoundingBox();
    numTilesX_ = buffer.ReadInt();
    numTilesZ_ = buffer.ReadInt();

    dtNavMeshParams params;     // NOLINT(hicpp-member-init)
    rcVcopy(params.orig, &boundingBox_.min_.x_);
    params.tileWidth = buffer.ReadFloat();
    params.tileHeight = buffer.ReadFloat();
    params.maxTiles = buffer.ReadInt();
    params.maxPolys = buffer.ReadInt();

    navMesh_ = dtAllocNavMesh();
    if (!navMesh_)
    {
        URHO3D_LOGERROR("Could not allocate navigation mesh");
        return;
    }

    if (dtStatusFailed(navMesh_->init(&params)))
    {
        URHO3D_LOGERROR("Could not initialize navigation mesh");
        ReleaseNavigationMesh();
        return;
    }

    unsigned numTiles = 0;

    while (!buffer.IsEof())
    {
        if (ReadTile(buffer, true))
            ++numTiles;
        else
            return;
    }

    URHO3D_LOGDEBUG("Created navigation mesh with " + String(numTiles) + " tiles from serialized data");
    // \todo Shall we send E_NAVIGATION_MESH_REBUILT here?
}

PODVector<unsigned char> NavigationMesh::GetNavigationDataAttr() const
{
    VectorBuffer ret;

    if (navMesh_)
    {
        ret.WriteBoundingBox(boundingBox_);
        ret.WriteInt(numTilesX_);
        ret.WriteInt(numTilesZ_);

        const dtNavMeshParams* params = navMesh_->getParams();
        ret.WriteFloat(params->tileWidth);
        ret.WriteFloat(params->tileHeight);
        ret.WriteInt(params->maxTiles);
        ret.WriteInt(params->maxPolys);

        const dtNavMesh* navMesh = navMesh_;

        for (int z = 0; z < numTilesZ_; ++z)
            for (int x = 0; x < numTilesX_; ++x)
                WriteTile(ret, x, z);
    }

    return ret.GetBuffer();
}

void NavigationMesh::CollectGeometries(Vector<NavigationGeometryInfo>& geometryList)
{
    URHO3D_PROFILE("CollectNavigationGeometry");

    // Get Navigable components from child nodes, not from whole scene. This makes it possible to partition
    // the scene into several navigation meshes
    PODVector<Navigable*> navigables;
    node_->GetComponents<Navigable>(navigables, true);

    HashSet<Node*> processedNodes;
    for (unsigned i = 0; i < navigables.Size(); ++i)
    {
        if (navigables[i]->IsEnabledEffective())
            CollectGeometries(geometryList, navigables[i]->GetNode(), processedNodes, navigables[i]->IsRecursive());
    }

    // Get offmesh connections
    Matrix3x4 inverse = node_->GetWorldTransform().Inverse();
    PODVector<OffMeshConnection*> connections;
    node_->GetComponents<OffMeshConnection>(connections, true);

    for (unsigned i = 0; i < connections.Size(); ++i)
    {
        OffMeshConnection* connection = connections[i];
        if (connection->IsEnabledEffective() && connection->GetEndPoint())
        {
            const Matrix3x4& transform = connection->GetNode()->GetWorldTransform();

            NavigationGeometryInfo info;
            info.component_ = connection;
            info.boundingBox_ = BoundingBox(Sphere(transform.Translation(), connection->GetRadius())).Transformed(inverse);

            geometryList.Push(info);
        }
    }

    // Get nav area volumes
    PODVector<NavArea*> navAreas;
    node_->GetComponents<NavArea>(navAreas, true);
    areas_.Clear();
    for (unsigned i = 0; i < navAreas.Size(); ++i)
    {
        NavArea* area = navAreas[i];
        if (area->IsEnabledEffective())
        {
            NavigationGeometryInfo info;
            info.component_ = area;
            info.boundingBox_ = area->GetWorldBoundingBox();
            geometryList.Push(info);
            areas_.Push(WeakPtr<NavArea>(area));
        }
    }
}

void NavigationMesh::CollectGeometries(Vector<NavigationGeometryInfo>& geometryList, Node* node, HashSet<Node*>& processedNodes,
    bool recursive)
{
    // Make sure nodes are not included twice
    if (processedNodes.Contains(node))
        return;
    // Exclude obstacles and crowd agents from consideration
    if (node->HasComponent<Obstacle>() || node->HasComponent<CrowdAgent>())
        return;
    processedNodes.Insert(node);

    Matrix3x4 inverse = node_->GetWorldTransform().Inverse();

#ifdef URHO3D_PHYSICS
    // Prefer compatible physics collision shapes (triangle mesh, convex hull, box) if found.
    // Then fallback to visible geometry
    PODVector<CollisionShape*> collisionShapes;
    node->GetComponents<CollisionShape>(collisionShapes);
    bool collisionShapeFound = false;

    for (unsigned i = 0; i < collisionShapes.Size(); ++i)
    {
        CollisionShape* shape = collisionShapes[i];
        if (!shape->IsEnabledEffective())
            continue;

        ShapeType type = shape->GetShapeType();
        if ((type == SHAPE_BOX || type == SHAPE_TRIANGLEMESH || type == SHAPE_CONVEXHULL) && shape->GetCollisionShape())
        {
            Matrix3x4 shapeTransform(shape->GetPosition(), shape->GetRotation(), shape->GetSize());

            NavigationGeometryInfo info;
            info.component_ = shape;
            info.transform_ = inverse * node->GetWorldTransform() * shapeTransform;
            info.boundingBox_ = shape->GetWorldBoundingBox().Transformed(inverse);

            geometryList.Push(info);
            collisionShapeFound = true;
        }
    }
    if (!collisionShapeFound)
#endif
    {
        PODVector<Drawable*> drawables;
        node->GetDerivedComponents<Drawable>(drawables);

        for (unsigned i = 0; i < drawables.Size(); ++i)
        {
            /// \todo Evaluate whether should handle other types. Now StaticModel & TerrainPatch are supported, others skipped
            Drawable* drawable = drawables[i];
            if (!drawable->IsEnabledEffective())
                continue;

            NavigationGeometryInfo info;

            if (drawable->GetType() == StaticModel::GetTypeStatic())
                info.lodLevel_ = static_cast<StaticModel*>(drawable)->GetOcclusionLodLevel();
            else if (drawable->GetType() == TerrainPatch::GetTypeStatic())
                info.lodLevel_ = 0;
            else
                continue;

            info.component_ = drawable;
            info.transform_ = inverse * node->GetWorldTransform();
            info.boundingBox_ = drawable->GetWorldBoundingBox().Transformed(inverse);

            geometryList.Push(info);
        }
    }

    if (recursive)
    {
        const Vector<SharedPtr<Node> >& children = node->GetChildren();
        for (unsigned i = 0; i < children.Size(); ++i)
            CollectGeometries(geometryList, children[i], processedNodes, recursive);
    }
}

void NavigationMesh::GetTileGeometry(NavBuildData* build, Vector<NavigationGeometryInfo>& geometryList, BoundingBox& box)
{
    Matrix3x4 inverse = node_->GetWorldTransform().Inverse();

    for (unsigned i = 0; i < geometryList.Size(); ++i)
    {
        if (box.IsInsideFast(geometryList[i].boundingBox_) != OUTSIDE)
        {
            const Matrix3x4& transform = geometryList[i].transform_;

            if (geometryList[i].component_->GetType() == OffMeshConnection::GetTypeStatic())
            {
                auto* connection = static_cast<OffMeshConnection*>(geometryList[i].component_);
                Vector3 start = inverse * connection->GetNode()->GetWorldPosition();
                Vector3 end = inverse * connection->GetEndPoint()->GetWorldPosition();

                build->offMeshVertices_.Push(start);
                build->offMeshVertices_.Push(end);
                build->offMeshRadii_.Push(connection->GetRadius());
                build->offMeshFlags_.Push((unsigned short)connection->GetMask());
                build->offMeshAreas_.Push((unsigned char)connection->GetAreaID());
                build->offMeshDir_.Push((unsigned char)(connection->IsBidirectional() ? DT_OFFMESH_CON_BIDIR : 0));
                continue;
            }
            else if (geometryList[i].component_->GetType() == NavArea::GetTypeStatic())
            {
                auto* area = static_cast<NavArea*>(geometryList[i].component_);
                NavAreaStub stub;
                stub.areaID_ = (unsigned char)area->GetAreaID();
                stub.bounds_ = area->GetWorldBoundingBox();
                build->navAreas_.Push(stub);
                continue;
            }

#ifdef URHO3D_PHYSICS
            auto* shape = dynamic_cast<CollisionShape*>(geometryList[i].component_);
            if (shape)
            {
                switch (shape->GetShapeType())
                {
                case SHAPE_TRIANGLEMESH:
                    {
                        Model* model = shape->GetModel();
                        if (!model)
                            continue;

                        unsigned lodLevel = shape->GetLodLevel();
                        for (unsigned j = 0; j < model->GetNumGeometries(); ++j)
                            AddTriMeshGeometry(build, model->GetGeometry(j, lodLevel), transform);
                    }
                    break;

                case SHAPE_CONVEXHULL:
                    {
                        auto* data = static_cast<ConvexData*>(shape->GetGeometryData());
                        if (!data)
                            continue;

                        unsigned numVertices = data->vertexCount_;
                        unsigned numIndices = data->indexCount_;
                        unsigned destVertexStart = build->vertices_.Size();

                        for (unsigned j = 0; j < numVertices; ++j)
                            build->vertices_.Push(transform * data->vertexData_[j]);

                        for (unsigned j = 0; j < numIndices; ++j)
                            build->indices_.Push(data->indexData_[j] + destVertexStart);
                    }
                    break;

                case SHAPE_BOX:
                    {
                        unsigned destVertexStart = build->vertices_.Size();

                        build->vertices_.Push(transform * Vector3(-0.5f, 0.5f, -0.5f));
                        build->vertices_.Push(transform * Vector3(0.5f, 0.5f, -0.5f));
                        build->vertices_.Push(transform * Vector3(0.5f, -0.5f, -0.5f));
                        build->vertices_.Push(transform * Vector3(-0.5f, -0.5f, -0.5f));
                        build->vertices_.Push(transform * Vector3(-0.5f, 0.5f, 0.5f));
                        build->vertices_.Push(transform * Vector3(0.5f, 0.5f, 0.5f));
                        build->vertices_.Push(transform * Vector3(0.5f, -0.5f, 0.5f));
                        build->vertices_.Push(transform * Vector3(-0.5f, -0.5f, 0.5f));

                        const unsigned indices[] = {
                            0, 1, 2, 0, 2, 3, 1, 5, 6, 1, 6, 2, 4, 5, 1, 4, 1, 0, 5, 4, 7, 5, 7, 6,
                            4, 0, 3, 4, 3, 7, 1, 0, 4, 1, 4, 5
                        };

                        for (unsigned index : indices)
                            build->indices_.Push(index + destVertexStart);
                    }
                    break;

                default:
                    break;
                }

                continue;
            }
#endif
            auto* drawable = dynamic_cast<Drawable*>(geometryList[i].component_);
            if (drawable)
            {
                const Vector<SourceBatch>& batches = drawable->GetBatches();

                for (unsigned j = 0; j < batches.Size(); ++j)
                    AddTriMeshGeometry(build, drawable->GetLodGeometry(j, geometryList[i].lodLevel_), transform);
            }
        }
    }
}

void NavigationMesh::AddTriMeshGeometry(NavBuildData* build, Geometry* geometry, const Matrix3x4& transform)
{
    if (!geometry)
        return;

    const unsigned char* vertexData;
    const unsigned char* indexData;
    unsigned vertexSize;
    unsigned indexSize;
    const PODVector<VertexElement>* elements;

    geometry->GetRawData(vertexData, vertexSize, indexData, indexSize, elements);
    if (!vertexData || !indexData || !elements || VertexBuffer::GetElementOffset(*elements, TYPE_VECTOR3, SEM_POSITION) != 0)
        return;

    unsigned srcIndexStart = geometry->GetIndexStart();
    unsigned srcIndexCount = geometry->GetIndexCount();
    unsigned srcVertexStart = geometry->GetVertexStart();
    unsigned srcVertexCount = geometry->GetVertexCount();

    if (!srcIndexCount)
        return;

    unsigned destVertexStart = build->vertices_.Size();

    for (unsigned k = srcVertexStart; k < srcVertexStart + srcVertexCount; ++k)
    {
        Vector3 vertex = transform * *((const Vector3*)(&vertexData[k * vertexSize]));
        build->vertices_.Push(vertex);
    }

    // Copy remapped indices
    if (indexSize == sizeof(unsigned short))
    {
        const unsigned short* indices = ((const unsigned short*)indexData) + srcIndexStart;
        const unsigned short* indicesEnd = indices + srcIndexCount;

        while (indices < indicesEnd)
        {
            build->indices_.Push(*indices - srcVertexStart + destVertexStart);
            ++indices;
        }
    }
    else
    {
        const unsigned* indices = ((const unsigned*)indexData) + srcIndexStart;
        const unsigned* indicesEnd = indices + srcIndexCount;

        while (indices < indicesEnd)
        {
            build->indices_.Push(*indices - srcVertexStart + destVertexStart);
            ++indices;
        }
    }
}

void NavigationMesh::WriteTile(Serializer& dest, int x, int z) const
{
    const dtNavMesh* navMesh = navMesh_;
    const dtMeshTile* tile = navMesh->getTileAt(x, z, 0);
    if (!tile)
        return;

    dest.WriteInt(x);
    dest.WriteInt(z);
    dest.WriteUInt(navMesh->getTileRef(tile));
    dest.WriteUInt((unsigned)tile->dataSize);
    dest.Write(tile->data, (unsigned)tile->dataSize);
}

bool NavigationMesh::ReadTile(Deserializer& source, bool silent)
{
    const int x = source.ReadInt();
    const int z = source.ReadInt();
    /*dtTileRef tileRef =*/ source.ReadUInt();
    unsigned navDataSize = source.ReadUInt();

    auto* navData = (unsigned char*)dtAlloc(navDataSize, DT_ALLOC_PERM);
    if (!navData)
    {
        URHO3D_LOGERROR("Could not allocate data for navigation mesh tile");
        return false;
    }

    source.Read(navData, navDataSize);
    if (dtStatusFailed(navMesh_->addTile(navData, navDataSize, DT_TILE_FREE_DATA, 0, nullptr)))
    {
        URHO3D_LOGERROR("Failed to add navigation mesh tile");
        dtFree(navData);
        return false;
    }

    // Send event
    if (!silent)
    {
        using namespace NavigationTileAdded;
        VariantMap& eventData = GetContext()->GetEventDataMap();
        eventData[P_NODE] = GetNode();
        eventData[P_MESH] = this;
        eventData[P_TILE] = IntVector2(x, z);
        SendEvent(E_NAVIGATION_TILE_ADDED, eventData);
    }
    return true;
}

bool NavigationMesh::BuildTile(Vector<NavigationGeometryInfo>& geometryList, int x, int z)
{
    URHO3D_PROFILE("BuildNavigationMeshTile");

    // Remove previous tile (if any)
    navMesh_->removeTile(navMesh_->getTileRefAt(x, z, 0), nullptr, nullptr);

    const BoundingBox tileBoundingBox = GetTileBoundingBox(IntVector2(x, z));

    SimpleNavBuildData build;

    rcConfig cfg;       // NOLINT(hicpp-member-init)
    memset(&cfg, 0, sizeof cfg);
    cfg.cs = cellSize_;
    cfg.ch = cellHeight_;
    cfg.walkableSlopeAngle = agentMaxSlope_;
    cfg.walkableHeight = CeilToInt(agentHeight_ / cfg.ch);
    cfg.walkableClimb = FloorToInt(agentMaxClimb_ / cfg.ch);
    cfg.walkableRadius = CeilToInt(agentRadius_ / cfg.cs);
    cfg.maxEdgeLen = (int)(edgeMaxLength_ / cellSize_);
    cfg.maxSimplificationError = edgeMaxError_;
    cfg.minRegionArea = (int)sqrtf(regionMinSize_);
    cfg.mergeRegionArea = (int)sqrtf(regionMergeSize_);
    cfg.maxVertsPerPoly = 6;
    cfg.tileSize = tileSize_;
    cfg.borderSize = cfg.walkableRadius + 3; // Add padding
    cfg.width = cfg.tileSize + cfg.borderSize * 2;
    cfg.height = cfg.tileSize + cfg.borderSize * 2;
    cfg.detailSampleDist = detailSampleDistance_ < 0.9f ? 0.0f : cellSize_ * detailSampleDistance_;
    cfg.detailSampleMaxError = cellHeight_ * detailSampleMaxError_;

    rcVcopy(cfg.bmin, &tileBoundingBox.min_.x_);
    rcVcopy(cfg.bmax, &tileBoundingBox.max_.x_);
    cfg.bmin[0] -= cfg.borderSize * cfg.cs;
    cfg.bmin[2] -= cfg.borderSize * cfg.cs;
    cfg.bmax[0] += cfg.borderSize * cfg.cs;
    cfg.bmax[2] += cfg.borderSize * cfg.cs;

    BoundingBox expandedBox(*reinterpret_cast<Vector3*>(cfg.bmin), *reinterpret_cast<Vector3*>(cfg.bmax));
    GetTileGeometry(&build, geometryList, expandedBox);

    if (build.vertices_.Empty() || build.indices_.Empty())
        return true; // Nothing to do

    build.heightField_ = rcAllocHeightfield();
    if (!build.heightField_)
    {
        URHO3D_LOGERROR("Could not allocate heightfield");
        return false;
    }

    if (!rcCreateHeightfield(build.ctx_, *build.heightField_, cfg.width, cfg.height, cfg.bmin, cfg.bmax, cfg.cs,
        cfg.ch))
    {
        URHO3D_LOGERROR("Could not create heightfield");
        return false;
    }

    unsigned numTriangles = build.indices_.Size() / 3;
    SharedArrayPtr<unsigned char> triAreas(new unsigned char[numTriangles]);
    memset(triAreas.Get(), 0, numTriangles);

    rcMarkWalkableTriangles(build.ctx_, cfg.walkableSlopeAngle, &build.vertices_[0].x_, build.vertices_.Size(),
        &build.indices_[0], numTriangles, triAreas.Get());
    rcRasterizeTriangles(build.ctx_, &build.vertices_[0].x_, build.vertices_.Size(), &build.indices_[0],
        triAreas.Get(), numTriangles, *build.heightField_, cfg.walkableClimb);
    rcFilterLowHangingWalkableObstacles(build.ctx_, cfg.walkableClimb, *build.heightField_);

    rcFilterWalkableLowHeightSpans(build.ctx_, cfg.walkableHeight, *build.heightField_);
    rcFilterLedgeSpans(build.ctx_, cfg.walkableHeight, cfg.walkableClimb, *build.heightField_);

    build.compactHeightField_ = rcAllocCompactHeightfield();
    if (!build.compactHeightField_)
    {
        URHO3D_LOGERROR("Could not allocate create compact heightfield");
        return false;
    }
    if (!rcBuildCompactHeightfield(build.ctx_, cfg.walkableHeight, cfg.walkableClimb, *build.heightField_,
        *build.compactHeightField_))
    {
        URHO3D_LOGERROR("Could not build compact heightfield");
        return false;
    }
    if (!rcErodeWalkableArea(build.ctx_, cfg.walkableRadius, *build.compactHeightField_))
    {
        URHO3D_LOGERROR("Could not erode compact heightfield");
        return false;
    }

    // Mark area volumes
    for (unsigned i = 0; i < build.navAreas_.Size(); ++i)
        rcMarkBoxArea(build.ctx_, &build.navAreas_[i].bounds_.min_.x_, &build.navAreas_[i].bounds_.max_.x_,
            build.navAreas_[i].areaID_, *build.compactHeightField_);

    if (this->partitionType_ == NAVMESH_PARTITION_WATERSHED)
    {
        if (!rcBuildDistanceField(build.ctx_, *build.compactHeightField_))
        {
            URHO3D_LOGERROR("Could not build distance field");
            return false;
        }
        if (!rcBuildRegions(build.ctx_, *build.compactHeightField_, cfg.borderSize, cfg.minRegionArea,
            cfg.mergeRegionArea))
        {
            URHO3D_LOGERROR("Could not build regions");
            return false;
        }
    }
    else
    {
        if (!rcBuildRegionsMonotone(build.ctx_, *build.compactHeightField_, cfg.borderSize, cfg.minRegionArea, cfg.mergeRegionArea))
        {
            URHO3D_LOGERROR("Could not build monotone regions");
            return false;
        }
    }

    build.contourSet_ = rcAllocContourSet();
    if (!build.contourSet_)
    {
        URHO3D_LOGERROR("Could not allocate contour set");
        return false;
    }
    if (!rcBuildContours(build.ctx_, *build.compactHeightField_, cfg.maxSimplificationError, cfg.maxEdgeLen,
        *build.contourSet_))
    {
        URHO3D_LOGERROR("Could not create contours");
        return false;
    }

    build.polyMesh_ = rcAllocPolyMesh();
    if (!build.polyMesh_)
    {
        URHO3D_LOGERROR("Could not allocate poly mesh");
        return false;
    }
    if (!rcBuildPolyMesh(build.ctx_, *build.contourSet_, cfg.maxVertsPerPoly, *build.polyMesh_))
    {
        URHO3D_LOGERROR("Could not triangulate contours");
        return false;
    }

    build.polyMeshDetail_ = rcAllocPolyMeshDetail();
    if (!build.polyMeshDetail_)
    {
        URHO3D_LOGERROR("Could not allocate detail mesh");
        return false;
    }
    if (!rcBuildPolyMeshDetail(build.ctx_, *build.polyMesh_, *build.compactHeightField_, cfg.detailSampleDist,
        cfg.detailSampleMaxError, *build.polyMeshDetail_))
    {
        URHO3D_LOGERROR("Could not build detail mesh");
        return false;
    }

    // Set polygon flags
    /// \todo Assignment of flags from navigation areas?
    for (int i = 0; i < build.polyMesh_->npolys; ++i)
    {
        if (build.polyMesh_->areas[i] != RC_NULL_AREA)
            build.polyMesh_->flags[i] = 0x1;
    }

    unsigned char* navData = nullptr;
    int navDataSize = 0;

    dtNavMeshCreateParams params;       // NOLINT(hicpp-member-init)
    memset(&params, 0, sizeof params);
    params.verts = build.polyMesh_->verts;
    params.vertCount = build.polyMesh_->nverts;
    params.polys = build.polyMesh_->polys;
    params.polyAreas = build.polyMesh_->areas;
    params.polyFlags = build.polyMesh_->flags;
    params.polyCount = build.polyMesh_->npolys;
    params.nvp = build.polyMesh_->nvp;
    params.detailMeshes = build.polyMeshDetail_->meshes;
    params.detailVerts = build.polyMeshDetail_->verts;
    params.detailVertsCount = build.polyMeshDetail_->nverts;
    params.detailTris = build.polyMeshDetail_->tris;
    params.detailTriCount = build.polyMeshDetail_->ntris;
    params.walkableHeight = agentHeight_;
    params.walkableRadius = agentRadius_;
    params.walkableClimb = agentMaxClimb_;
    params.tileX = x;
    params.tileY = z;
    rcVcopy(params.bmin, build.polyMesh_->bmin);
    rcVcopy(params.bmax, build.polyMesh_->bmax);
    params.cs = cfg.cs;
    params.ch = cfg.ch;
    params.buildBvTree = true;

    // Add off-mesh connections if have them
    if (build.offMeshRadii_.Size())
    {
        params.offMeshConCount = build.offMeshRadii_.Size();
        params.offMeshConVerts = &build.offMeshVertices_[0].x_;
        params.offMeshConRad = &build.offMeshRadii_[0];
        params.offMeshConFlags = &build.offMeshFlags_[0];
        params.offMeshConAreas = &build.offMeshAreas_[0];
        params.offMeshConDir = &build.offMeshDir_[0];
    }

    if (!dtCreateNavMeshData(&params, &navData, &navDataSize))
    {
        URHO3D_LOGERROR("Could not build navigation mesh tile data");
        return false;
    }

    if (dtStatusFailed(navMesh_->addTile(navData, navDataSize, DT_TILE_FREE_DATA, 0, nullptr)))
    {
        URHO3D_LOGERROR("Failed to add navigation mesh tile");
        dtFree(navData);
        return false;
    }

    // Send a notification of the rebuild of this tile to anyone interested
    {
        using namespace NavigationAreaRebuilt;
        VariantMap& eventData = GetContext()->GetEventDataMap();
        eventData[P_NODE] = GetNode();
        eventData[P_MESH] = this;
        eventData[P_BOUNDSMIN] = Variant(tileBoundingBox.min_);
        eventData[P_BOUNDSMAX] = Variant(tileBoundingBox.max_);
        SendEvent(E_NAVIGATION_AREA_REBUILT, eventData);
    }
    return true;
}

unsigned NavigationMesh::BuildTiles(Vector<NavigationGeometryInfo>& geometryList, const IntVector2& from, const IntVector2& to)
{
    unsigned numTiles = 0;

    for (int z = from.y_; z <= to.y_; ++z)
    {
        for (int x = from.x_; x <= to.x_; ++x)
        {
            if (BuildTile(geometryList, x, z))
                ++numTiles;
        }
    }
    return numTiles;
}

bool NavigationMesh::InitializeQuery()
{
    if (!navMesh_ || !node_)
        return false;

    if (navMeshQuery_)
        return true;

    navMeshQuery_ = dtAllocNavMeshQuery();
    if (!navMeshQuery_)
    {
        URHO3D_LOGERROR("Could not create navigation mesh query");
        return false;
    }

    if (dtStatusFailed(navMeshQuery_->init(navMesh_, MAX_POLYS)))
    {
        URHO3D_LOGERROR("Could not init navigation mesh query");
        return false;
    }

    return true;
}

void NavigationMesh::ReleaseNavigationMesh()
{
    dtFreeNavMesh(navMesh_);
    navMesh_ = nullptr;

    dtFreeNavMeshQuery(navMeshQuery_);
    navMeshQuery_ = nullptr;

    numTilesX_ = 0;
    numTilesZ_ = 0;
    boundingBox_.Clear();
}

void NavigationMesh::SetPartitionType(NavmeshPartitionType partitionType)
{
    partitionType_ = partitionType;
    MarkNetworkUpdate();
}

void RegisterNavigationLibrary(Context* context)
{
    Navigable::RegisterObject(context);
    NavigationMesh::RegisterObject(context);
    OffMeshConnection::RegisterObject(context);
    CrowdAgent::RegisterObject(context);
    CrowdManager::RegisterObject(context);
    DynamicNavigationMesh::RegisterObject(context);
    Obstacle::RegisterObject(context);
    NavArea::RegisterObject(context);
}

}
=======
//
// Copyright (c) 2008-2019 the Urho3D project.
//
// Permission is hereby granted, free of charge, to any person obtaining a copy
// of this software and associated documentation files (the "Software"), to deal
// in the Software without restriction, including without limitation the rights
// to use, copy, modify, merge, publish, distribute, sublicense, and/or sell
// copies of the Software, and to permit persons to whom the Software is
// furnished to do so, subject to the following conditions:
//
// The above copyright notice and this permission notice shall be included in
// all copies or substantial portions of the Software.
//
// THE SOFTWARE IS PROVIDED "AS IS", WITHOUT WARRANTY OF ANY KIND, EXPRESS OR
// IMPLIED, INCLUDING BUT NOT LIMITED TO THE WARRANTIES OF MERCHANTABILITY,
// FITNESS FOR A PARTICULAR PURPOSE AND NONINFRINGEMENT. IN NO EVENT SHALL THE
// AUTHORS OR COPYRIGHT HOLDERS BE LIABLE FOR ANY CLAIM, DAMAGES OR OTHER
// LIABILITY, WHETHER IN AN ACTION OF CONTRACT, TORT OR OTHERWISE, ARISING FROM,
// OUT OF OR IN CONNECTION WITH THE SOFTWARE OR THE USE OR OTHER DEALINGS IN
// THE SOFTWARE.
//

#include "../Precompiled.h"

#include "../Core/Context.h"
#include "../Core/Profiler.h"
#include "../Graphics/DebugRenderer.h"
#include "../Graphics/Drawable.h"
#include "../Graphics/Geometry.h"
#include "../Graphics/Model.h"
#include "../Graphics/StaticModel.h"
#include "../Graphics/TerrainPatch.h"
#include "../Graphics/VertexBuffer.h"
#include "../IO/Log.h"
#include "../IO/MemoryBuffer.h"
#include "../Navigation/CrowdAgent.h"
#include "../Navigation/DynamicNavigationMesh.h"
#include "../Navigation/NavArea.h"
#include "../Navigation/NavBuildData.h"
#include "../Navigation/Navigable.h"
#include "../Navigation/NavigationEvents.h"
#include "../Navigation/NavigationMesh.h"
#include "../Navigation/Obstacle.h"
#include "../Navigation/OffMeshConnection.h"
#ifdef URHO3D_PHYSICS
#include "../Physics/CollisionShape.h"
#endif
#include "../Scene/Scene.h"

#include <cfloat>
#include <Detour/DetourNavMesh.h>
#include <Detour/DetourNavMeshBuilder.h>
#include <Detour/DetourNavMeshQuery.h>
#include <Recast/Recast.h>

#include "../DebugNew.h"

namespace Urho3D
{

const char* navmeshPartitionTypeNames[] =
{
    "watershed",
    "monotone",
    nullptr
};

const char* NAVIGATION_CATEGORY = "Navigation";

static const int DEFAULT_TILE_SIZE = 128;
static const float DEFAULT_CELL_SIZE = 0.3f;
static const float DEFAULT_CELL_HEIGHT = 0.2f;
static const float DEFAULT_AGENT_HEIGHT = 2.0f;
static const float DEFAULT_AGENT_RADIUS = 0.6f;
static const float DEFAULT_AGENT_MAX_CLIMB = 0.9f;
static const float DEFAULT_AGENT_MAX_SLOPE = 45.0f;
static const float DEFAULT_REGION_MIN_SIZE = 8.0f;
static const float DEFAULT_REGION_MERGE_SIZE = 20.0f;
static const float DEFAULT_EDGE_MAX_LENGTH = 12.0f;
static const float DEFAULT_EDGE_MAX_ERROR = 1.3f;
static const float DEFAULT_DETAIL_SAMPLE_DISTANCE = 6.0f;
static const float DEFAULT_DETAIL_SAMPLE_MAX_ERROR = 1.0f;

static const int MAX_POLYS = 2048;


/// Temporary data for finding a path.
struct FindPathData
{
    // Polygons.
    dtPolyRef polys_[MAX_POLYS]{};
    // Polygons on the path.
    dtPolyRef pathPolys_[MAX_POLYS]{};
    // Points on the path.
    Vector3 pathPoints_[MAX_POLYS];
    // Flags on the path.
    unsigned char pathFlags_[MAX_POLYS]{};
};

NavigationMesh::NavigationMesh(Context* context) :
    Component(context),
    navMesh_(nullptr),
    navMeshQuery_(nullptr),
    queryFilter_(new dtQueryFilter()),
    pathData_(new FindPathData()),
    tileSize_(DEFAULT_TILE_SIZE),
    cellSize_(DEFAULT_CELL_SIZE),
    cellHeight_(DEFAULT_CELL_HEIGHT),
    agentHeight_(DEFAULT_AGENT_HEIGHT),
    agentRadius_(DEFAULT_AGENT_RADIUS),
    agentMaxClimb_(DEFAULT_AGENT_MAX_CLIMB),
    agentMaxSlope_(DEFAULT_AGENT_MAX_SLOPE),
    regionMinSize_(DEFAULT_REGION_MIN_SIZE),
    regionMergeSize_(DEFAULT_REGION_MERGE_SIZE),
    edgeMaxLength_(DEFAULT_EDGE_MAX_LENGTH),
    edgeMaxError_(DEFAULT_EDGE_MAX_ERROR),
    detailSampleDistance_(DEFAULT_DETAIL_SAMPLE_DISTANCE),
    detailSampleMaxError_(DEFAULT_DETAIL_SAMPLE_MAX_ERROR),
    padding_(Vector3::ONE),
    numTilesX_(0),
    numTilesZ_(0),
    partitionType_(NAVMESH_PARTITION_WATERSHED),
    keepInterResults_(false),
    drawOffMeshConnections_(false),
    drawNavAreas_(false)
{
}

NavigationMesh::~NavigationMesh()
{
    ReleaseNavigationMesh();
}

void NavigationMesh::RegisterObject(Context* context)
{
    context->RegisterFactory<NavigationMesh>(NAVIGATION_CATEGORY);

    URHO3D_ACCESSOR_ATTRIBUTE("Tile Size", GetTileSize, SetTileSize, int, DEFAULT_TILE_SIZE, AM_DEFAULT);
    URHO3D_ACCESSOR_ATTRIBUTE("Cell Size", GetCellSize, SetCellSize, float, DEFAULT_CELL_SIZE, AM_DEFAULT);
    URHO3D_ACCESSOR_ATTRIBUTE("Cell Height", GetCellHeight, SetCellHeight, float, DEFAULT_CELL_HEIGHT, AM_DEFAULT);
    URHO3D_ACCESSOR_ATTRIBUTE("Agent Height", GetAgentHeight, SetAgentHeight, float, DEFAULT_AGENT_HEIGHT, AM_DEFAULT);
    URHO3D_ACCESSOR_ATTRIBUTE("Agent Radius", GetAgentRadius, SetAgentRadius, float, DEFAULT_AGENT_RADIUS, AM_DEFAULT);
    URHO3D_ACCESSOR_ATTRIBUTE("Agent Max Climb", GetAgentMaxClimb, SetAgentMaxClimb, float, DEFAULT_AGENT_MAX_CLIMB, AM_DEFAULT);
    URHO3D_ACCESSOR_ATTRIBUTE("Agent Max Slope", GetAgentMaxSlope, SetAgentMaxSlope, float, DEFAULT_AGENT_MAX_SLOPE, AM_DEFAULT);
    URHO3D_ACCESSOR_ATTRIBUTE("Region Min Size", GetRegionMinSize, SetRegionMinSize, float, DEFAULT_REGION_MIN_SIZE, AM_DEFAULT);
    URHO3D_ACCESSOR_ATTRIBUTE("Region Merge Size", GetRegionMergeSize, SetRegionMergeSize, float, DEFAULT_REGION_MERGE_SIZE, AM_DEFAULT);
    URHO3D_ACCESSOR_ATTRIBUTE("Edge Max Length", GetEdgeMaxLength, SetEdgeMaxLength, float, DEFAULT_EDGE_MAX_LENGTH, AM_DEFAULT);
    URHO3D_ACCESSOR_ATTRIBUTE("Edge Max Error", GetEdgeMaxError, SetEdgeMaxError, float, DEFAULT_EDGE_MAX_ERROR, AM_DEFAULT);
    URHO3D_ACCESSOR_ATTRIBUTE("Detail Sample Distance", GetDetailSampleDistance, SetDetailSampleDistance, float,
        DEFAULT_DETAIL_SAMPLE_DISTANCE, AM_DEFAULT);
    URHO3D_ACCESSOR_ATTRIBUTE("Detail Sample Max Error", GetDetailSampleMaxError, SetDetailSampleMaxError, float,
        DEFAULT_DETAIL_SAMPLE_MAX_ERROR, AM_DEFAULT);
    URHO3D_ACCESSOR_ATTRIBUTE("Bounding Box Padding", GetPadding, SetPadding, Vector3, Vector3::ONE, AM_DEFAULT);
    URHO3D_MIXED_ACCESSOR_ATTRIBUTE("Navigation Data", GetNavigationDataAttr, SetNavigationDataAttr, PODVector<unsigned char>,
        Variant::emptyBuffer, AM_FILE | AM_NOEDIT);
    URHO3D_ENUM_ACCESSOR_ATTRIBUTE("Partition Type", GetPartitionType, SetPartitionType, NavmeshPartitionType, navmeshPartitionTypeNames,
        NAVMESH_PARTITION_WATERSHED, AM_DEFAULT);
    URHO3D_ACCESSOR_ATTRIBUTE("Draw OffMeshConnections", GetDrawOffMeshConnections, SetDrawOffMeshConnections, bool, false, AM_DEFAULT);
    URHO3D_ACCESSOR_ATTRIBUTE("Draw NavAreas", GetDrawNavAreas, SetDrawNavAreas, bool, false, AM_DEFAULT);
}

void NavigationMesh::DrawDebugGeometry(DebugRenderer* debug, bool depthTest)
{
    if (!debug || !navMesh_ || !node_)
        return;

    const Matrix3x4& worldTransform = node_->GetWorldTransform();

    const dtNavMesh* navMesh = navMesh_;

    for (int j = 0; j < navMesh->getMaxTiles(); ++j)
    {
        const dtMeshTile* tile = navMesh->getTile(j);
        assert(tile);
        if (!tile->header)
            continue;

        for (int i = 0; i < tile->header->polyCount; ++i)
        {
            dtPoly* poly = tile->polys + i;
            for (unsigned j = 0; j < poly->vertCount; ++j)
            {
                debug->AddLine(
                    worldTransform * *reinterpret_cast<const Vector3*>(&tile->verts[poly->verts[j] * 3]),
                    worldTransform * *reinterpret_cast<const Vector3*>(&tile->verts[poly->verts[(j + 1) % poly->vertCount] * 3]),
                    Color::YELLOW,
                    depthTest
                );
            }
        }
    }

    Scene* scene = GetScene();
    if (scene)
    {
        // Draw OffMeshConnection components
        if (drawOffMeshConnections_)
        {
            PODVector<Node*> connections;
            scene->GetChildrenWithComponent<OffMeshConnection>(connections, true);
            for (unsigned i = 0; i < connections.Size(); ++i)
            {
                auto* connection = connections[i]->GetComponent<OffMeshConnection>();
                if (connection && connection->IsEnabledEffective())
                    connection->DrawDebugGeometry(debug, depthTest);
            }
        }

        // Draw NavArea components
        if (drawNavAreas_)
        {
            for (unsigned i = 0; i < areas_.Size(); ++i)
            {
                NavArea* area = areas_[i];
                if (area && area->IsEnabledEffective())
                    area->DrawDebugGeometry(debug, depthTest);
            }
        }
    }
}

void NavigationMesh::SetMeshName(const String& newName)
{
    meshName_ = newName;
}

void NavigationMesh::SetTileSize(int size)
{
    tileSize_ = Max(size, 16);

    MarkNetworkUpdate();
}

void NavigationMesh::SetCellSize(float size)
{
    cellSize_ = Max(size, M_EPSILON);

    MarkNetworkUpdate();
}

void NavigationMesh::SetCellHeight(float height)
{
    cellHeight_ = Max(height, M_EPSILON);

    MarkNetworkUpdate();
}

void NavigationMesh::SetAgentHeight(float height)
{
    agentHeight_ = Max(height, M_EPSILON);

    MarkNetworkUpdate();
}

void NavigationMesh::SetAgentRadius(float radius)
{
    agentRadius_ = Max(radius, M_EPSILON);

    MarkNetworkUpdate();
}

void NavigationMesh::SetAgentMaxClimb(float maxClimb)
{
    agentMaxClimb_ = Max(maxClimb, M_EPSILON);

    MarkNetworkUpdate();
}

void NavigationMesh::SetAgentMaxSlope(float maxSlope)
{
    agentMaxSlope_ = Max(maxSlope, 0.0f);

    MarkNetworkUpdate();
}

void NavigationMesh::SetRegionMinSize(float size)
{
    regionMinSize_ = Max(size, M_EPSILON);

    MarkNetworkUpdate();
}

void NavigationMesh::SetRegionMergeSize(float size)
{
    regionMergeSize_ = Max(size, M_EPSILON);

    MarkNetworkUpdate();
}

void NavigationMesh::SetEdgeMaxLength(float length)
{
    edgeMaxLength_ = Max(length, M_EPSILON);

    MarkNetworkUpdate();
}

void NavigationMesh::SetEdgeMaxError(float error)
{
    edgeMaxError_ = Max(error, M_EPSILON);

    MarkNetworkUpdate();
}

void NavigationMesh::SetDetailSampleDistance(float distance)
{
    detailSampleDistance_ = Max(distance, M_EPSILON);

    MarkNetworkUpdate();
}

void NavigationMesh::SetDetailSampleMaxError(float error)
{
    detailSampleMaxError_ = Max(error, M_EPSILON);

    MarkNetworkUpdate();
}

void NavigationMesh::SetPadding(const Vector3& padding)
{
    padding_ = padding;

    MarkNetworkUpdate();
}

bool NavigationMesh::Allocate(const BoundingBox& boundingBox, unsigned maxTiles)
{
    // Release existing navigation data and zero the bounding box
    ReleaseNavigationMesh();

    if (!node_)
        return false;

    if (!node_->GetWorldScale().Equals(Vector3::ONE))
        URHO3D_LOGWARNING("Navigation mesh root node has scaling. Agent parameters may not work as intended");

    boundingBox_ = boundingBox.Transformed(node_->GetWorldTransform().Inverse());
    maxTiles = NextPowerOfTwo(maxTiles);

    // Calculate number of tiles
    int gridW = 0, gridH = 0;
    float tileEdgeLength = (float)tileSize_ * cellSize_;
    rcCalcGridSize(&boundingBox_.min_.x_, &boundingBox_.max_.x_, cellSize_, &gridW, &gridH);
    numTilesX_ = (gridW + tileSize_ - 1) / tileSize_;
    numTilesZ_ = (gridH + tileSize_ - 1) / tileSize_;

    // Calculate max number of polygons, 22 bits available to identify both tile & polygon within tile
    unsigned tileBits = LogBaseTwo(maxTiles);
    unsigned maxPolys = 1u << (22 - tileBits);

    dtNavMeshParams params;     // NOLINT(hicpp-member-init)
    rcVcopy(params.orig, &boundingBox_.min_.x_);
    params.tileWidth = tileEdgeLength;
    params.tileHeight = tileEdgeLength;
    params.maxTiles = maxTiles;
    params.maxPolys = maxPolys;

    navMesh_ = dtAllocNavMesh();
    if (!navMesh_)
    {
        URHO3D_LOGERROR("Could not allocate navigation mesh");
        return false;
    }

    if (dtStatusFailed(navMesh_->init(&params)))
    {
        URHO3D_LOGERROR("Could not initialize navigation mesh");
        ReleaseNavigationMesh();
        return false;
    }

    URHO3D_LOGDEBUG("Allocated empty navigation mesh with max " + String(maxTiles) + " tiles");

    // Send a notification event to concerned parties that we've been fully rebuilt
    {
        using namespace NavigationMeshRebuilt;
        VariantMap& buildEventParams = GetContext()->GetEventDataMap();
        buildEventParams[P_NODE] = node_;
        buildEventParams[P_MESH] = this;
        SendEvent(E_NAVIGATION_MESH_REBUILT, buildEventParams);
    }
    return true;
}

bool NavigationMesh::Build()
{
    URHO3D_PROFILE(BuildNavigationMesh);

    // Release existing navigation data and zero the bounding box
    ReleaseNavigationMesh();

    if (!node_)
        return false;

    if (!node_->GetWorldScale().Equals(Vector3::ONE))
        URHO3D_LOGWARNING("Navigation mesh root node has scaling. Agent parameters may not work as intended");

    Vector<NavigationGeometryInfo> geometryList;
    CollectGeometries(geometryList);

    if (geometryList.Empty())
        return true; // Nothing to do

    // Build the combined bounding box
    for (unsigned i = 0; i < geometryList.Size(); ++i)
        boundingBox_.Merge(geometryList[i].boundingBox_);

    // Expand bounding box by padding
    boundingBox_.min_ -= padding_;
    boundingBox_.max_ += padding_;

    {
        URHO3D_PROFILE(BuildNavigationMesh);

        // Calculate number of tiles
        int gridW = 0, gridH = 0;
        float tileEdgeLength = (float)tileSize_ * cellSize_;
        rcCalcGridSize(&boundingBox_.min_.x_, &boundingBox_.max_.x_, cellSize_, &gridW, &gridH);
        numTilesX_ = (gridW + tileSize_ - 1) / tileSize_;
        numTilesZ_ = (gridH + tileSize_ - 1) / tileSize_;

        // Calculate max. number of tiles and polygons, 22 bits available to identify both tile & polygon within tile
        unsigned maxTiles = NextPowerOfTwo((unsigned)(numTilesX_ * numTilesZ_));
        unsigned tileBits = LogBaseTwo(maxTiles);
        unsigned maxPolys = 1u << (22 - tileBits);

        dtNavMeshParams params;     // NOLINT(hicpp-member-init)
        rcVcopy(params.orig, &boundingBox_.min_.x_);
        params.tileWidth = tileEdgeLength;
        params.tileHeight = tileEdgeLength;
        params.maxTiles = maxTiles;
        params.maxPolys = maxPolys;

        navMesh_ = dtAllocNavMesh();
        if (!navMesh_)
        {
            URHO3D_LOGERROR("Could not allocate navigation mesh");
            return false;
        }

        if (dtStatusFailed(navMesh_->init(&params)))
        {
            URHO3D_LOGERROR("Could not initialize navigation mesh");
            ReleaseNavigationMesh();
            return false;
        }

        // Build each tile
        unsigned numTiles = BuildTiles(geometryList, IntVector2::ZERO, GetNumTiles() - IntVector2::ONE);

        URHO3D_LOGDEBUG("Built navigation mesh with " + String(numTiles) + " tiles");

        // Send a notification event to concerned parties that we've been fully rebuilt
        {
            using namespace NavigationMeshRebuilt;
            VariantMap& buildEventParams = GetContext()->GetEventDataMap();
            buildEventParams[P_NODE] = node_;
            buildEventParams[P_MESH] = this;
            SendEvent(E_NAVIGATION_MESH_REBUILT, buildEventParams);
        }

        return true;
    }
}

bool NavigationMesh::Build(const BoundingBox& boundingBox)
{
    URHO3D_PROFILE(BuildPartialNavigationMesh);

    if (!node_)
        return false;

    if (!navMesh_)
    {
        URHO3D_LOGERROR("Navigation mesh must first be built fully before it can be partially rebuilt");
        return false;
    }

    if (!node_->GetWorldScale().Equals(Vector3::ONE))
        URHO3D_LOGWARNING("Navigation mesh root node has scaling. Agent parameters may not work as intended");

    BoundingBox localSpaceBox = boundingBox.Transformed(node_->GetWorldTransform().Inverse());

    float tileEdgeLength = (float)tileSize_ * cellSize_;

    Vector<NavigationGeometryInfo> geometryList;
    CollectGeometries(geometryList);

    int sx = Clamp((int)((localSpaceBox.min_.x_ - boundingBox_.min_.x_) / tileEdgeLength), 0, numTilesX_ - 1);
    int sz = Clamp((int)((localSpaceBox.min_.z_ - boundingBox_.min_.z_) / tileEdgeLength), 0, numTilesZ_ - 1);
    int ex = Clamp((int)((localSpaceBox.max_.x_ - boundingBox_.min_.x_) / tileEdgeLength), 0, numTilesX_ - 1);
    int ez = Clamp((int)((localSpaceBox.max_.z_ - boundingBox_.min_.z_) / tileEdgeLength), 0, numTilesZ_ - 1);

    unsigned numTiles = BuildTiles(geometryList, IntVector2(sx, sz), IntVector2(ex, ez));

    URHO3D_LOGDEBUG("Rebuilt " + String(numTiles) + " tiles of the navigation mesh");
    return true;
}

bool NavigationMesh::Build(const IntVector2& from, const IntVector2& to)
{
    URHO3D_PROFILE(BuildPartialNavigationMesh);

    if (!node_)
        return false;

    if (!navMesh_)
    {
        URHO3D_LOGERROR("Navigation mesh must first be built fully before it can be partially rebuilt");
        return false;
    }

    if (!node_->GetWorldScale().Equals(Vector3::ONE))
        URHO3D_LOGWARNING("Navigation mesh root node has scaling. Agent parameters may not work as intended");

    Vector<NavigationGeometryInfo> geometryList;
    CollectGeometries(geometryList);

    unsigned numTiles = BuildTiles(geometryList, from, to);

    URHO3D_LOGDEBUG("Rebuilt " + String(numTiles) + " tiles of the navigation mesh");
    return true;
}

PODVector<unsigned char> NavigationMesh::GetTileData(const IntVector2& tile) const
{
    VectorBuffer ret;
    WriteTile(ret, tile.x_, tile.y_);
    return ret.GetBuffer();
}

bool NavigationMesh::AddTile(const PODVector<unsigned char>& tileData)
{
    MemoryBuffer buffer(tileData);
    return ReadTile(buffer, false);
}

bool NavigationMesh::HasTile(const IntVector2& tile) const
{
    if (navMesh_)
        return !!navMesh_->getTileAt(tile.x_, tile.y_, 0);
    return false;
}

BoundingBox NavigationMesh::GetTileBoundingBox(const IntVector2& tile) const
{
    const float tileEdgeLength = (float)tileSize_ * cellSize_;
    return BoundingBox(
        Vector3(
            boundingBox_.min_.x_ + tileEdgeLength * (float)tile.x_,
            boundingBox_.min_.y_,
            boundingBox_.min_.z_ + tileEdgeLength * (float)tile.y_
        ),
        Vector3(
            boundingBox_.min_.x_ + tileEdgeLength * (float)(tile.x_ + 1),
            boundingBox_.max_.y_,
            boundingBox_.min_.z_ + tileEdgeLength * (float)(tile.y_ + 1)
        ));
}

IntVector2 NavigationMesh::GetTileIndex(const Vector3& position) const
{
    const float tileEdgeLength = (float)tileSize_ * cellSize_;
    const Vector3 localPosition = node_->GetWorldTransform().Inverse() * position - boundingBox_.min_;
    const Vector2 localPosition2D(localPosition.x_, localPosition.z_);
    return VectorMin(VectorMax(IntVector2::ZERO, VectorFloorToInt(localPosition2D / tileEdgeLength)), GetNumTiles() - IntVector2::ONE);
}

void NavigationMesh::RemoveTile(const IntVector2& tile)
{
    if (!navMesh_)
        return;

    const dtTileRef tileRef = navMesh_->getTileRefAt(tile.x_, tile.y_, 0);
    if (!tileRef)
        return;

    navMesh_->removeTile(tileRef, nullptr, nullptr);

    // Send event
    using namespace NavigationTileRemoved;
    VariantMap& eventData = GetContext()->GetEventDataMap();
    eventData[P_NODE] = GetNode();
    eventData[P_MESH] = this;
    eventData[P_TILE] = tile;
    SendEvent(E_NAVIGATION_TILE_REMOVED, eventData);
}

void NavigationMesh::RemoveAllTiles()
{
    const dtNavMesh* navMesh = navMesh_;
    for (int i = 0; i < navMesh_->getMaxTiles(); ++i)
    {
        const dtMeshTile* tile = navMesh->getTile(i);
        assert(tile);
        if (tile->header)
            navMesh_->removeTile(navMesh_->getTileRef(tile), nullptr, nullptr);
    }

    // Send event
    using namespace NavigationAllTilesRemoved;
    VariantMap& eventData = GetContext()->GetEventDataMap();
    eventData[P_NODE] = GetNode();
    eventData[P_MESH] = this;
    SendEvent(E_NAVIGATION_ALL_TILES_REMOVED, eventData);
}

Vector3 NavigationMesh::FindNearestPoint(const Vector3& point, const Vector3& extents, const dtQueryFilter* filter,
    dtPolyRef* nearestRef)
{
    if (!InitializeQuery())
        return point;

    const Matrix3x4& transform = node_->GetWorldTransform();
    Matrix3x4 inverse = transform.Inverse();

    Vector3 localPoint = inverse * point;
    Vector3 nearestPoint;

    dtPolyRef pointRef;
    if (!nearestRef)
        nearestRef = &pointRef;
    navMeshQuery_->findNearestPoly(&localPoint.x_, &extents.x_, filter ? filter : queryFilter_.Get(), nearestRef, &nearestPoint.x_);
    return *nearestRef ? transform * nearestPoint : point;
}

Vector3 NavigationMesh::MoveAlongSurface(const Vector3& start, const Vector3& end, const Vector3& extents, int maxVisited,
    const dtQueryFilter* filter)
{
    if (!InitializeQuery())
        return end;

    const Matrix3x4& transform = node_->GetWorldTransform();
    Matrix3x4 inverse = transform.Inverse();

    Vector3 localStart = inverse * start;
    Vector3 localEnd = inverse * end;

    const dtQueryFilter* queryFilter = filter ? filter : queryFilter_.Get();
    dtPolyRef startRef;
    navMeshQuery_->findNearestPoly(&localStart.x_, &extents.x_, queryFilter, &startRef, nullptr);
    if (!startRef)
        return end;

    Vector3 resultPos;
    int visitedCount = 0;
    maxVisited = Max(maxVisited, 0);
    PODVector<dtPolyRef> visited((unsigned)maxVisited);
    navMeshQuery_->moveAlongSurface(startRef, &localStart.x_, &localEnd.x_, queryFilter, &resultPos.x_, maxVisited ?
        &visited[0] : nullptr, &visitedCount, maxVisited);
    return transform * resultPos;
}

void NavigationMesh::FindPath(PODVector<Vector3>& dest, const Vector3& start, const Vector3& end, const Vector3& extents,
    const dtQueryFilter* filter)
{
    PODVector<NavigationPathPoint> navPathPoints;
    FindPath(navPathPoints, start, end, extents, filter);

    dest.Clear();
    for (unsigned i = 0; i < navPathPoints.Size(); ++i)
        dest.Push(navPathPoints[i].position_);
}

void NavigationMesh::FindPath(PODVector<NavigationPathPoint>& dest, const Vector3& start, const Vector3& end,
    const Vector3& extents, const dtQueryFilter* filter)
{
    URHO3D_PROFILE(FindPath);
    dest.Clear();

    if (!InitializeQuery())
        return;

    // Navigation data is in local space. Transform path points from world to local
    const Matrix3x4& transform = node_->GetWorldTransform();
    Matrix3x4 inverse = transform.Inverse();

    Vector3 localStart = inverse * start;
    Vector3 localEnd = inverse * end;

    const dtQueryFilter* queryFilter = filter ? filter : queryFilter_.Get();
    dtPolyRef startRef;
    dtPolyRef endRef;
    navMeshQuery_->findNearestPoly(&localStart.x_, &extents.x_, queryFilter, &startRef, nullptr);
    navMeshQuery_->findNearestPoly(&localEnd.x_, &extents.x_, queryFilter, &endRef, nullptr);

    if (!startRef || !endRef)
        return;

    int numPolys = 0;
    int numPathPoints = 0;

    navMeshQuery_->findPath(startRef, endRef, &localStart.x_, &localEnd.x_, queryFilter, pathData_->polys_, &numPolys,
        MAX_POLYS);
    if (!numPolys)
        return;

    Vector3 actualLocalEnd = localEnd;

    // If full path was not found, clamp end point to the end polygon
    if (pathData_->polys_[numPolys - 1] != endRef)
        navMeshQuery_->closestPointOnPoly(pathData_->polys_[numPolys - 1], &localEnd.x_, &actualLocalEnd.x_, nullptr);

    navMeshQuery_->findStraightPath(&localStart.x_, &actualLocalEnd.x_, pathData_->polys_, numPolys,
        &pathData_->pathPoints_[0].x_, pathData_->pathFlags_, pathData_->pathPolys_, &numPathPoints, MAX_POLYS);

    // Transform path result back to world space
    for (int i = 0; i < numPathPoints; ++i)
    {
        NavigationPathPoint pt;
        pt.position_ = transform * pathData_->pathPoints_[i];
        pt.flag_ = (NavigationPathPointFlag)pathData_->pathFlags_[i];

        // Walk through all NavAreas and find nearest
        unsigned nearestNavAreaID = 0;       // 0 is the default nav area ID
        float nearestDistance = M_LARGE_VALUE;
        for (unsigned j = 0; j < areas_.Size(); j++)
        {
            NavArea* area = areas_[j].Get();
            if (area && area->IsEnabledEffective())
            {
                BoundingBox bb = area->GetWorldBoundingBox();
                if (bb.IsInside(pt.position_) == INSIDE)
                {
                    Vector3 areaWorldCenter = area->GetNode()->GetWorldPosition();
                    float distance = (areaWorldCenter - pt.position_).LengthSquared();
                    if (distance < nearestDistance)
                    {
                        nearestDistance = distance;
                        nearestNavAreaID = area->GetAreaID();
                    }
                }
            }
        }
        pt.areaID_ = (unsigned char)nearestNavAreaID;

        dest.Push(pt);
    }
}

Vector3 NavigationMesh::GetRandomPoint(const dtQueryFilter* filter, dtPolyRef* randomRef)
{
    if (!InitializeQuery())
        return Vector3::ZERO;

    dtPolyRef polyRef;
    Vector3 point(Vector3::ZERO);

    navMeshQuery_->findRandomPoint(filter ? filter : queryFilter_.Get(), Random, randomRef ? randomRef : &polyRef, &point.x_);

    return node_->GetWorldTransform() * point;
}

Vector3 NavigationMesh::GetRandomPointInCircle(const Vector3& center, float radius, const Vector3& extents,
    const dtQueryFilter* filter, dtPolyRef* randomRef)
{
    if (randomRef)
        *randomRef = 0;

    if (!InitializeQuery())
        return center;

    const Matrix3x4& transform = node_->GetWorldTransform();
    Matrix3x4 inverse = transform.Inverse();
    Vector3 localCenter = inverse * center;

    const dtQueryFilter* queryFilter = filter ? filter : queryFilter_.Get();
    dtPolyRef startRef;
    navMeshQuery_->findNearestPoly(&localCenter.x_, &extents.x_, queryFilter, &startRef, nullptr);
    if (!startRef)
        return center;

    dtPolyRef polyRef;
    if (!randomRef)
        randomRef = &polyRef;
    Vector3 point(localCenter);

    navMeshQuery_->findRandomPointAroundCircle(startRef, &localCenter.x_, radius, queryFilter, Random, randomRef, &point.x_);

    return transform * point;
}

float NavigationMesh::GetDistanceToWall(const Vector3& point, float radius, const Vector3& extents, const dtQueryFilter* filter,
    Vector3* hitPos, Vector3* hitNormal)
{
    if (hitPos)
        *hitPos = Vector3::ZERO;
    if (hitNormal)
        *hitNormal = Vector3::DOWN;

    if (!InitializeQuery())
        return radius;

    const Matrix3x4& transform = node_->GetWorldTransform();
    Matrix3x4 inverse = transform.Inverse();
    Vector3 localPoint = inverse * point;

    const dtQueryFilter* queryFilter = filter ? filter : queryFilter_.Get();
    dtPolyRef startRef;
    navMeshQuery_->findNearestPoly(&localPoint.x_, &extents.x_, queryFilter, &startRef, nullptr);
    if (!startRef)
        return radius;

    float hitDist = radius;
    Vector3 pos;
    if (!hitPos)
        hitPos = &pos;
    Vector3 normal;
    if (!hitNormal)
        hitNormal = &normal;

    navMeshQuery_->findDistanceToWall(startRef, &localPoint.x_, radius, queryFilter, &hitDist, &hitPos->x_, &hitNormal->x_);
    return hitDist;
}

Vector3 NavigationMesh::Raycast(const Vector3& start, const Vector3& end, const Vector3& extents, const dtQueryFilter* filter,
    Vector3* hitNormal)
{
    if (hitNormal)
        *hitNormal = Vector3::DOWN;

    if (!InitializeQuery())
        return end;

    const Matrix3x4& transform = node_->GetWorldTransform();
    Matrix3x4 inverse = transform.Inverse();

    Vector3 localStart = inverse * start;
    Vector3 localEnd = inverse * end;

    const dtQueryFilter* queryFilter = filter ? filter : queryFilter_.Get();
    dtPolyRef startRef;
    navMeshQuery_->findNearestPoly(&localStart.x_, &extents.x_, queryFilter, &startRef, nullptr);
    if (!startRef)
        return end;

    Vector3 normal;
    if (!hitNormal)
        hitNormal = &normal;
    float t;
    int numPolys;

    navMeshQuery_->raycast(startRef, &localStart.x_, &localEnd.x_, queryFilter, &t, &hitNormal->x_, pathData_->polys_, &numPolys,
        MAX_POLYS);
    if (t == FLT_MAX)
        t = 1.0f;

    return start.Lerp(end, t);
}

void NavigationMesh::DrawDebugGeometry(bool depthTest)
{
    Scene* scene = GetScene();
    if (scene)
    {
        auto* debug = scene->GetComponent<DebugRenderer>();
        if (debug)
            DrawDebugGeometry(debug, depthTest);
    }
}

void NavigationMesh::SetAreaCost(unsigned areaID, float cost)
{
    if (queryFilter_)
        queryFilter_->setAreaCost((int)areaID, cost);
}

BoundingBox NavigationMesh::GetWorldBoundingBox() const
{
    return node_ ? boundingBox_.Transformed(node_->GetWorldTransform()) : boundingBox_;
}

float NavigationMesh::GetAreaCost(unsigned areaID) const
{
    if (queryFilter_)
        return queryFilter_->getAreaCost((int)areaID);
    return 1.0f;
}

void NavigationMesh::SetNavigationDataAttr(const PODVector<unsigned char>& value)
{
    ReleaseNavigationMesh();

    if (value.Empty())
        return;

    MemoryBuffer buffer(value);

    boundingBox_ = buffer.ReadBoundingBox();
    numTilesX_ = buffer.ReadInt();
    numTilesZ_ = buffer.ReadInt();

    dtNavMeshParams params;     // NOLINT(hicpp-member-init)
    rcVcopy(params.orig, &boundingBox_.min_.x_);
    params.tileWidth = buffer.ReadFloat();
    params.tileHeight = buffer.ReadFloat();
    params.maxTiles = buffer.ReadInt();
    params.maxPolys = buffer.ReadInt();

    navMesh_ = dtAllocNavMesh();
    if (!navMesh_)
    {
        URHO3D_LOGERROR("Could not allocate navigation mesh");
        return;
    }

    if (dtStatusFailed(navMesh_->init(&params)))
    {
        URHO3D_LOGERROR("Could not initialize navigation mesh");
        ReleaseNavigationMesh();
        return;
    }

    unsigned numTiles = 0;

    while (!buffer.IsEof())
    {
        if (ReadTile(buffer, true))
            ++numTiles;
        else
            return;
    }

    URHO3D_LOGDEBUG("Created navigation mesh with " + String(numTiles) + " tiles from serialized data");
    // \todo Shall we send E_NAVIGATION_MESH_REBUILT here?
}

PODVector<unsigned char> NavigationMesh::GetNavigationDataAttr() const
{
    VectorBuffer ret;

    if (navMesh_)
    {
        ret.WriteBoundingBox(boundingBox_);
        ret.WriteInt(numTilesX_);
        ret.WriteInt(numTilesZ_);

        const dtNavMeshParams* params = navMesh_->getParams();
        ret.WriteFloat(params->tileWidth);
        ret.WriteFloat(params->tileHeight);
        ret.WriteInt(params->maxTiles);
        ret.WriteInt(params->maxPolys);

        const dtNavMesh* navMesh = navMesh_;

        for (int z = 0; z < numTilesZ_; ++z)
            for (int x = 0; x < numTilesX_; ++x)
                WriteTile(ret, x, z);
    }

    return ret.GetBuffer();
}

void NavigationMesh::CollectGeometries(Vector<NavigationGeometryInfo>& geometryList)
{
    URHO3D_PROFILE(CollectNavigationGeometry);

    // Get Navigable components from child nodes, not from whole scene. This makes it possible to partition
    // the scene into several navigation meshes
    PODVector<Navigable*> navigables;
    node_->GetComponents<Navigable>(navigables, true);

    HashSet<Node*> processedNodes;
    for (unsigned i = 0; i < navigables.Size(); ++i)
    {
        if (navigables[i]->IsEnabledEffective())
            CollectGeometries(geometryList, navigables[i]->GetNode(), processedNodes, navigables[i]->IsRecursive());
    }

    // Get offmesh connections
    Matrix3x4 inverse = node_->GetWorldTransform().Inverse();
    PODVector<OffMeshConnection*> connections;
    node_->GetComponents<OffMeshConnection>(connections, true);

    for (unsigned i = 0; i < connections.Size(); ++i)
    {
        OffMeshConnection* connection = connections[i];
        if (connection->IsEnabledEffective() && connection->GetEndPoint())
        {
            const Matrix3x4& transform = connection->GetNode()->GetWorldTransform();

            NavigationGeometryInfo info;
            info.component_ = connection;
            info.boundingBox_ = BoundingBox(Sphere(transform.Translation(), connection->GetRadius())).Transformed(inverse);

            geometryList.Push(info);
        }
    }

    // Get nav area volumes
    PODVector<NavArea*> navAreas;
    node_->GetComponents<NavArea>(navAreas, true);
    areas_.Clear();
    for (unsigned i = 0; i < navAreas.Size(); ++i)
    {
        NavArea* area = navAreas[i];
        if (area->IsEnabledEffective())
        {
            NavigationGeometryInfo info;
            info.component_ = area;
            info.boundingBox_ = area->GetWorldBoundingBox();
            geometryList.Push(info);
            areas_.Push(WeakPtr<NavArea>(area));
        }
    }
}

void NavigationMesh::CollectGeometries(Vector<NavigationGeometryInfo>& geometryList, Node* node, HashSet<Node*>& processedNodes,
    bool recursive)
{
    // Make sure nodes are not included twice
    if (processedNodes.Contains(node))
        return;
    // Exclude obstacles and crowd agents from consideration
    if (node->HasComponent<Obstacle>() || node->HasComponent<CrowdAgent>())
        return;
    processedNodes.Insert(node);

    Matrix3x4 inverse = node_->GetWorldTransform().Inverse();

#ifdef URHO3D_PHYSICS
    // Prefer compatible physics collision shapes (triangle mesh, convex hull, box) if found.
    // Then fallback to visible geometry
    PODVector<CollisionShape*> collisionShapes;
    node->GetComponents<CollisionShape>(collisionShapes);
    bool collisionShapeFound = false;

    for (unsigned i = 0; i < collisionShapes.Size(); ++i)
    {
        CollisionShape* shape = collisionShapes[i];
        if (!shape->IsEnabledEffective())
            continue;

        ShapeType type = shape->GetShapeType();
        if ((type == SHAPE_BOX || type == SHAPE_TRIANGLEMESH || type == SHAPE_CONVEXHULL) && shape->GetCollisionShape())
        {
            Matrix3x4 shapeTransform(shape->GetPosition(), shape->GetRotation(), shape->GetSize());

            NavigationGeometryInfo info;
            info.component_ = shape;
            info.transform_ = inverse * node->GetWorldTransform() * shapeTransform;
            info.boundingBox_ = shape->GetWorldBoundingBox().Transformed(inverse);

            geometryList.Push(info);
            collisionShapeFound = true;
        }
    }
    if (!collisionShapeFound)
#endif
    {
        PODVector<Drawable*> drawables;
        node->GetDerivedComponents<Drawable>(drawables);

        for (unsigned i = 0; i < drawables.Size(); ++i)
        {
            /// \todo Evaluate whether should handle other types. Now StaticModel & TerrainPatch are supported, others skipped
            Drawable* drawable = drawables[i];
            if (!drawable->IsEnabledEffective())
                continue;

            NavigationGeometryInfo info;

            if (drawable->GetType() == StaticModel::GetTypeStatic())
                info.lodLevel_ = static_cast<StaticModel*>(drawable)->GetOcclusionLodLevel();
            else if (drawable->GetType() == TerrainPatch::GetTypeStatic())
                info.lodLevel_ = 0;
            else
                continue;

            info.component_ = drawable;
            info.transform_ = inverse * node->GetWorldTransform();
            info.boundingBox_ = drawable->GetWorldBoundingBox().Transformed(inverse);

            geometryList.Push(info);
        }
    }

    if (recursive)
    {
        const Vector<SharedPtr<Node> >& children = node->GetChildren();
        for (unsigned i = 0; i < children.Size(); ++i)
            CollectGeometries(geometryList, children[i], processedNodes, recursive);
    }
}

void NavigationMesh::GetTileGeometry(NavBuildData* build, Vector<NavigationGeometryInfo>& geometryList, BoundingBox& box)
{
    Matrix3x4 inverse = node_->GetWorldTransform().Inverse();

    for (unsigned i = 0; i < geometryList.Size(); ++i)
    {
        if (box.IsInsideFast(geometryList[i].boundingBox_) != OUTSIDE)
        {
            const Matrix3x4& transform = geometryList[i].transform_;

            if (geometryList[i].component_->GetType() == OffMeshConnection::GetTypeStatic())
            {
                auto* connection = static_cast<OffMeshConnection*>(geometryList[i].component_);
                Vector3 start = inverse * connection->GetNode()->GetWorldPosition();
                Vector3 end = inverse * connection->GetEndPoint()->GetWorldPosition();

                build->offMeshVertices_.Push(start);
                build->offMeshVertices_.Push(end);
                build->offMeshRadii_.Push(connection->GetRadius());
                build->offMeshFlags_.Push((unsigned short)connection->GetMask());
                build->offMeshAreas_.Push((unsigned char)connection->GetAreaID());
                build->offMeshDir_.Push((unsigned char)(connection->IsBidirectional() ? DT_OFFMESH_CON_BIDIR : 0));
                continue;
            }
            else if (geometryList[i].component_->GetType() == NavArea::GetTypeStatic())
            {
                auto* area = static_cast<NavArea*>(geometryList[i].component_);
                NavAreaStub stub;
                stub.areaID_ = (unsigned char)area->GetAreaID();
                stub.bounds_ = area->GetWorldBoundingBox();
                build->navAreas_.Push(stub);
                continue;
            }

#ifdef URHO3D_PHYSICS
            auto* shape = dynamic_cast<CollisionShape*>(geometryList[i].component_);
            if (shape)
            {
                switch (shape->GetShapeType())
                {
                case SHAPE_TRIANGLEMESH:
                    {
                        Model* model = shape->GetModel();
                        if (!model)
                            continue;

                        unsigned lodLevel = shape->GetLodLevel();
                        for (unsigned j = 0; j < model->GetNumGeometries(); ++j)
                            AddTriMeshGeometry(build, model->GetGeometry(j, lodLevel), transform);
                    }
                    break;

                case SHAPE_CONVEXHULL:
                    {
                        auto* data = static_cast<ConvexData*>(shape->GetGeometryData());
                        if (!data)
                            continue;

                        unsigned numVertices = data->vertexCount_;
                        unsigned numIndices = data->indexCount_;
                        unsigned destVertexStart = build->vertices_.Size();

                        for (unsigned j = 0; j < numVertices; ++j)
                            build->vertices_.Push(transform * data->vertexData_[j]);

                        for (unsigned j = 0; j < numIndices; ++j)
                            build->indices_.Push(data->indexData_[j] + destVertexStart);
                    }
                    break;

                case SHAPE_BOX:
                    {
                        unsigned destVertexStart = build->vertices_.Size();

                        build->vertices_.Push(transform * Vector3(-0.5f, 0.5f, -0.5f));
                        build->vertices_.Push(transform * Vector3(0.5f, 0.5f, -0.5f));
                        build->vertices_.Push(transform * Vector3(0.5f, -0.5f, -0.5f));
                        build->vertices_.Push(transform * Vector3(-0.5f, -0.5f, -0.5f));
                        build->vertices_.Push(transform * Vector3(-0.5f, 0.5f, 0.5f));
                        build->vertices_.Push(transform * Vector3(0.5f, 0.5f, 0.5f));
                        build->vertices_.Push(transform * Vector3(0.5f, -0.5f, 0.5f));
                        build->vertices_.Push(transform * Vector3(-0.5f, -0.5f, 0.5f));

                        const unsigned indices[] = {
                            0, 1, 2, 0, 2, 3, 1, 5, 6, 1, 6, 2, 4, 5, 1, 4, 1, 0, 5, 4, 7, 5, 7, 6,
                            4, 0, 3, 4, 3, 7, 1, 0, 4, 1, 4, 5
                        };

                        for (unsigned index : indices)
                            build->indices_.Push(index + destVertexStart);
                    }
                    break;

                default:
                    break;
                }

                continue;
            }
#endif
            auto* drawable = dynamic_cast<Drawable*>(geometryList[i].component_);
            if (drawable)
            {
                const Vector<SourceBatch>& batches = drawable->GetBatches();

                for (unsigned j = 0; j < batches.Size(); ++j)
                    AddTriMeshGeometry(build, drawable->GetLodGeometry(j, geometryList[i].lodLevel_), transform);
            }
        }
    }
}

void NavigationMesh::AddTriMeshGeometry(NavBuildData* build, Geometry* geometry, const Matrix3x4& transform)
{
    if (!geometry)
        return;

    const unsigned char* vertexData;
    const unsigned char* indexData;
    unsigned vertexSize;
    unsigned indexSize;
    const PODVector<VertexElement>* elements;

    geometry->GetRawData(vertexData, vertexSize, indexData, indexSize, elements);
    if (!vertexData || !indexData || !elements || VertexBuffer::GetElementOffset(*elements, TYPE_VECTOR3, SEM_POSITION) != 0)
        return;

    unsigned srcIndexStart = geometry->GetIndexStart();
    unsigned srcIndexCount = geometry->GetIndexCount();
    unsigned srcVertexStart = geometry->GetVertexStart();
    unsigned srcVertexCount = geometry->GetVertexCount();

    if (!srcIndexCount)
        return;

    unsigned destVertexStart = build->vertices_.Size();

    for (unsigned k = srcVertexStart; k < srcVertexStart + srcVertexCount; ++k)
    {
        Vector3 vertex = transform * *((const Vector3*)(&vertexData[k * vertexSize]));
        build->vertices_.Push(vertex);
    }

    // Copy remapped indices
    if (indexSize == sizeof(unsigned short))
    {
        const unsigned short* indices = ((const unsigned short*)indexData) + srcIndexStart;
        const unsigned short* indicesEnd = indices + srcIndexCount;

        while (indices < indicesEnd)
        {
            build->indices_.Push(*indices - srcVertexStart + destVertexStart);
            ++indices;
        }
    }
    else
    {
        const unsigned* indices = ((const unsigned*)indexData) + srcIndexStart;
        const unsigned* indicesEnd = indices + srcIndexCount;

        while (indices < indicesEnd)
        {
            build->indices_.Push(*indices - srcVertexStart + destVertexStart);
            ++indices;
        }
    }
}

void NavigationMesh::WriteTile(Serializer& dest, int x, int z) const
{
    const dtNavMesh* navMesh = navMesh_;
    const dtMeshTile* tile = navMesh->getTileAt(x, z, 0);
    if (!tile)
        return;

    dest.WriteInt(x);
    dest.WriteInt(z);
    dest.WriteUInt(navMesh->getTileRef(tile));
    dest.WriteUInt((unsigned)tile->dataSize);
    dest.Write(tile->data, (unsigned)tile->dataSize);
}

bool NavigationMesh::ReadTile(Deserializer& source, bool silent)
{
    const int x = source.ReadInt();
    const int z = source.ReadInt();
    /*dtTileRef tileRef =*/ source.ReadUInt();
    unsigned navDataSize = source.ReadUInt();

    auto* navData = (unsigned char*)dtAlloc(navDataSize, DT_ALLOC_PERM);
    if (!navData)
    {
        URHO3D_LOGERROR("Could not allocate data for navigation mesh tile");
        return false;
    }

    source.Read(navData, navDataSize);
    if (dtStatusFailed(navMesh_->addTile(navData, navDataSize, DT_TILE_FREE_DATA, 0, nullptr)))
    {
        URHO3D_LOGERROR("Failed to add navigation mesh tile");
        dtFree(navData);
        return false;
    }

    // Send event
    if (!silent)
    {
        using namespace NavigationTileAdded;
        VariantMap& eventData = GetContext()->GetEventDataMap();
        eventData[P_NODE] = GetNode();
        eventData[P_MESH] = this;
        eventData[P_TILE] = IntVector2(x, z);
        SendEvent(E_NAVIGATION_TILE_ADDED, eventData);
    }
    return true;
}

bool NavigationMesh::BuildTile(Vector<NavigationGeometryInfo>& geometryList, int x, int z)
{
    URHO3D_PROFILE(BuildNavigationMeshTile);

    // Remove previous tile (if any)
    navMesh_->removeTile(navMesh_->getTileRefAt(x, z, 0), nullptr, nullptr);

    const BoundingBox tileBoundingBox = GetTileBoundingBox(IntVector2(x, z));

    SimpleNavBuildData build;

    rcConfig cfg;       // NOLINT(hicpp-member-init)
    memset(&cfg, 0, sizeof cfg);
    cfg.cs = cellSize_;
    cfg.ch = cellHeight_;
    cfg.walkableSlopeAngle = agentMaxSlope_;
    cfg.walkableHeight = CeilToInt(agentHeight_ / cfg.ch);
    cfg.walkableClimb = FloorToInt(agentMaxClimb_ / cfg.ch);
    cfg.walkableRadius = CeilToInt(agentRadius_ / cfg.cs);
    cfg.maxEdgeLen = (int)(edgeMaxLength_ / cellSize_);
    cfg.maxSimplificationError = edgeMaxError_;
    cfg.minRegionArea = (int)sqrtf(regionMinSize_);
    cfg.mergeRegionArea = (int)sqrtf(regionMergeSize_);
    cfg.maxVertsPerPoly = 6;
    cfg.tileSize = tileSize_;
    cfg.borderSize = cfg.walkableRadius + 3; // Add padding
    cfg.width = cfg.tileSize + cfg.borderSize * 2;
    cfg.height = cfg.tileSize + cfg.borderSize * 2;
    cfg.detailSampleDist = detailSampleDistance_ < 0.9f ? 0.0f : cellSize_ * detailSampleDistance_;
    cfg.detailSampleMaxError = cellHeight_ * detailSampleMaxError_;

    rcVcopy(cfg.bmin, &tileBoundingBox.min_.x_);
    rcVcopy(cfg.bmax, &tileBoundingBox.max_.x_);
    cfg.bmin[0] -= cfg.borderSize * cfg.cs;
    cfg.bmin[2] -= cfg.borderSize * cfg.cs;
    cfg.bmax[0] += cfg.borderSize * cfg.cs;
    cfg.bmax[2] += cfg.borderSize * cfg.cs;

    BoundingBox expandedBox(*reinterpret_cast<Vector3*>(cfg.bmin), *reinterpret_cast<Vector3*>(cfg.bmax));
    GetTileGeometry(&build, geometryList, expandedBox);

    if (build.vertices_.Empty() || build.indices_.Empty())
        return true; // Nothing to do

    build.heightField_ = rcAllocHeightfield();
    if (!build.heightField_)
    {
        URHO3D_LOGERROR("Could not allocate heightfield");
        return false;
    }

    if (!rcCreateHeightfield(build.ctx_, *build.heightField_, cfg.width, cfg.height, cfg.bmin, cfg.bmax, cfg.cs,
        cfg.ch))
    {
        URHO3D_LOGERROR("Could not create heightfield");
        return false;
    }

    unsigned numTriangles = build.indices_.Size() / 3;
    SharedArrayPtr<unsigned char> triAreas(new unsigned char[numTriangles]);
    memset(triAreas.Get(), 0, numTriangles);

    rcMarkWalkableTriangles(build.ctx_, cfg.walkableSlopeAngle, &build.vertices_[0].x_, build.vertices_.Size(),
        &build.indices_[0], numTriangles, triAreas.Get());
    rcRasterizeTriangles(build.ctx_, &build.vertices_[0].x_, build.vertices_.Size(), &build.indices_[0],
        triAreas.Get(), numTriangles, *build.heightField_, cfg.walkableClimb);
    rcFilterLowHangingWalkableObstacles(build.ctx_, cfg.walkableClimb, *build.heightField_);

    rcFilterWalkableLowHeightSpans(build.ctx_, cfg.walkableHeight, *build.heightField_);
    rcFilterLedgeSpans(build.ctx_, cfg.walkableHeight, cfg.walkableClimb, *build.heightField_);

    build.compactHeightField_ = rcAllocCompactHeightfield();
    if (!build.compactHeightField_)
    {
        URHO3D_LOGERROR("Could not allocate create compact heightfield");
        return false;
    }
    if (!rcBuildCompactHeightfield(build.ctx_, cfg.walkableHeight, cfg.walkableClimb, *build.heightField_,
        *build.compactHeightField_))
    {
        URHO3D_LOGERROR("Could not build compact heightfield");
        return false;
    }
    if (!rcErodeWalkableArea(build.ctx_, cfg.walkableRadius, *build.compactHeightField_))
    {
        URHO3D_LOGERROR("Could not erode compact heightfield");
        return false;
    }

    // Mark area volumes
    for (unsigned i = 0; i < build.navAreas_.Size(); ++i)
        rcMarkBoxArea(build.ctx_, &build.navAreas_[i].bounds_.min_.x_, &build.navAreas_[i].bounds_.max_.x_,
            build.navAreas_[i].areaID_, *build.compactHeightField_);

    if (this->partitionType_ == NAVMESH_PARTITION_WATERSHED)
    {
        if (!rcBuildDistanceField(build.ctx_, *build.compactHeightField_))
        {
            URHO3D_LOGERROR("Could not build distance field");
            return false;
        }
        if (!rcBuildRegions(build.ctx_, *build.compactHeightField_, cfg.borderSize, cfg.minRegionArea,
            cfg.mergeRegionArea))
        {
            URHO3D_LOGERROR("Could not build regions");
            return false;
        }
    }
    else
    {
        if (!rcBuildRegionsMonotone(build.ctx_, *build.compactHeightField_, cfg.borderSize, cfg.minRegionArea, cfg.mergeRegionArea))
        {
            URHO3D_LOGERROR("Could not build monotone regions");
            return false;
        }
    }

    build.contourSet_ = rcAllocContourSet();
    if (!build.contourSet_)
    {
        URHO3D_LOGERROR("Could not allocate contour set");
        return false;
    }
    if (!rcBuildContours(build.ctx_, *build.compactHeightField_, cfg.maxSimplificationError, cfg.maxEdgeLen,
        *build.contourSet_))
    {
        URHO3D_LOGERROR("Could not create contours");
        return false;
    }

    build.polyMesh_ = rcAllocPolyMesh();
    if (!build.polyMesh_)
    {
        URHO3D_LOGERROR("Could not allocate poly mesh");
        return false;
    }
    if (!rcBuildPolyMesh(build.ctx_, *build.contourSet_, cfg.maxVertsPerPoly, *build.polyMesh_))
    {
        URHO3D_LOGERROR("Could not triangulate contours");
        return false;
    }

    build.polyMeshDetail_ = rcAllocPolyMeshDetail();
    if (!build.polyMeshDetail_)
    {
        URHO3D_LOGERROR("Could not allocate detail mesh");
        return false;
    }
    if (!rcBuildPolyMeshDetail(build.ctx_, *build.polyMesh_, *build.compactHeightField_, cfg.detailSampleDist,
        cfg.detailSampleMaxError, *build.polyMeshDetail_))
    {
        URHO3D_LOGERROR("Could not build detail mesh");
        return false;
    }

    // Set polygon flags
    /// \todo Assignment of flags from navigation areas?
    for (int i = 0; i < build.polyMesh_->npolys; ++i)
    {
        if (build.polyMesh_->areas[i] != RC_NULL_AREA)
            build.polyMesh_->flags[i] = 0x1;
    }

    unsigned char* navData = nullptr;
    int navDataSize = 0;

    dtNavMeshCreateParams params;       // NOLINT(hicpp-member-init)
    memset(&params, 0, sizeof params);
    params.verts = build.polyMesh_->verts;
    params.vertCount = build.polyMesh_->nverts;
    params.polys = build.polyMesh_->polys;
    params.polyAreas = build.polyMesh_->areas;
    params.polyFlags = build.polyMesh_->flags;
    params.polyCount = build.polyMesh_->npolys;
    params.nvp = build.polyMesh_->nvp;
    params.detailMeshes = build.polyMeshDetail_->meshes;
    params.detailVerts = build.polyMeshDetail_->verts;
    params.detailVertsCount = build.polyMeshDetail_->nverts;
    params.detailTris = build.polyMeshDetail_->tris;
    params.detailTriCount = build.polyMeshDetail_->ntris;
    params.walkableHeight = agentHeight_;
    params.walkableRadius = agentRadius_;
    params.walkableClimb = agentMaxClimb_;
    params.tileX = x;
    params.tileY = z;
    rcVcopy(params.bmin, build.polyMesh_->bmin);
    rcVcopy(params.bmax, build.polyMesh_->bmax);
    params.cs = cfg.cs;
    params.ch = cfg.ch;
    params.buildBvTree = true;

    // Add off-mesh connections if have them
    if (build.offMeshRadii_.Size())
    {
        params.offMeshConCount = build.offMeshRadii_.Size();
        params.offMeshConVerts = &build.offMeshVertices_[0].x_;
        params.offMeshConRad = &build.offMeshRadii_[0];
        params.offMeshConFlags = &build.offMeshFlags_[0];
        params.offMeshConAreas = &build.offMeshAreas_[0];
        params.offMeshConDir = &build.offMeshDir_[0];
    }

    if (!dtCreateNavMeshData(&params, &navData, &navDataSize))
    {
        URHO3D_LOGERROR("Could not build navigation mesh tile data");
        return false;
    }

    if (dtStatusFailed(navMesh_->addTile(navData, navDataSize, DT_TILE_FREE_DATA, 0, nullptr)))
    {
        URHO3D_LOGERROR("Failed to add navigation mesh tile");
        dtFree(navData);
        return false;
    }

    // Send a notification of the rebuild of this tile to anyone interested
    {
        using namespace NavigationAreaRebuilt;
        VariantMap& eventData = GetContext()->GetEventDataMap();
        eventData[P_NODE] = GetNode();
        eventData[P_MESH] = this;
        eventData[P_BOUNDSMIN] = Variant(tileBoundingBox.min_);
        eventData[P_BOUNDSMAX] = Variant(tileBoundingBox.max_);
        SendEvent(E_NAVIGATION_AREA_REBUILT, eventData);
    }
    return true;
}

unsigned NavigationMesh::BuildTiles(Vector<NavigationGeometryInfo>& geometryList, const IntVector2& from, const IntVector2& to)
{
    unsigned numTiles = 0;

    for (int z = from.y_; z <= to.y_; ++z)
    {
        for (int x = from.x_; x <= to.x_; ++x)
        {
            if (BuildTile(geometryList, x, z))
                ++numTiles;
        }
    }
    return numTiles;
}

bool NavigationMesh::InitializeQuery()
{
    if (!navMesh_ || !node_)
        return false;

    if (navMeshQuery_)
        return true;

    navMeshQuery_ = dtAllocNavMeshQuery();
    if (!navMeshQuery_)
    {
        URHO3D_LOGERROR("Could not create navigation mesh query");
        return false;
    }

    if (dtStatusFailed(navMeshQuery_->init(navMesh_, MAX_POLYS)))
    {
        URHO3D_LOGERROR("Could not init navigation mesh query");
        return false;
    }

    return true;
}

void NavigationMesh::ReleaseNavigationMesh()
{
    dtFreeNavMesh(navMesh_);
    navMesh_ = nullptr;

    dtFreeNavMeshQuery(navMeshQuery_);
    navMeshQuery_ = nullptr;

    numTilesX_ = 0;
    numTilesZ_ = 0;
    boundingBox_.Clear();
}

void NavigationMesh::SetPartitionType(NavmeshPartitionType partitionType)
{
    partitionType_ = partitionType;
    MarkNetworkUpdate();
}

void RegisterNavigationLibrary(Context* context)
{
    Navigable::RegisterObject(context);
    NavigationMesh::RegisterObject(context);
    OffMeshConnection::RegisterObject(context);
    CrowdAgent::RegisterObject(context);
    CrowdManager::RegisterObject(context);
    DynamicNavigationMesh::RegisterObject(context);
    Obstacle::RegisterObject(context);
    NavArea::RegisterObject(context);
}

}
>>>>>>> a476f0c4
<|MERGE_RESOLUTION|>--- conflicted
+++ resolved
@@ -1,6 +1,5 @@
-<<<<<<< HEAD
 //
-// Copyright (c) 2008-2018 the Urho3D project.
+// Copyright (c) 2008-2019 the Urho3D project.
 //
 // Permission is hereby granted, free of charge, to any person obtaining a copy
 // of this software and associated documentation files (the "Software"), to deal
@@ -1598,1606 +1597,4 @@
     NavArea::RegisterObject(context);
 }
 
-}
-=======
-//
-// Copyright (c) 2008-2019 the Urho3D project.
-//
-// Permission is hereby granted, free of charge, to any person obtaining a copy
-// of this software and associated documentation files (the "Software"), to deal
-// in the Software without restriction, including without limitation the rights
-// to use, copy, modify, merge, publish, distribute, sublicense, and/or sell
-// copies of the Software, and to permit persons to whom the Software is
-// furnished to do so, subject to the following conditions:
-//
-// The above copyright notice and this permission notice shall be included in
-// all copies or substantial portions of the Software.
-//
-// THE SOFTWARE IS PROVIDED "AS IS", WITHOUT WARRANTY OF ANY KIND, EXPRESS OR
-// IMPLIED, INCLUDING BUT NOT LIMITED TO THE WARRANTIES OF MERCHANTABILITY,
-// FITNESS FOR A PARTICULAR PURPOSE AND NONINFRINGEMENT. IN NO EVENT SHALL THE
-// AUTHORS OR COPYRIGHT HOLDERS BE LIABLE FOR ANY CLAIM, DAMAGES OR OTHER
-// LIABILITY, WHETHER IN AN ACTION OF CONTRACT, TORT OR OTHERWISE, ARISING FROM,
-// OUT OF OR IN CONNECTION WITH THE SOFTWARE OR THE USE OR OTHER DEALINGS IN
-// THE SOFTWARE.
-//
-
-#include "../Precompiled.h"
-
-#include "../Core/Context.h"
-#include "../Core/Profiler.h"
-#include "../Graphics/DebugRenderer.h"
-#include "../Graphics/Drawable.h"
-#include "../Graphics/Geometry.h"
-#include "../Graphics/Model.h"
-#include "../Graphics/StaticModel.h"
-#include "../Graphics/TerrainPatch.h"
-#include "../Graphics/VertexBuffer.h"
-#include "../IO/Log.h"
-#include "../IO/MemoryBuffer.h"
-#include "../Navigation/CrowdAgent.h"
-#include "../Navigation/DynamicNavigationMesh.h"
-#include "../Navigation/NavArea.h"
-#include "../Navigation/NavBuildData.h"
-#include "../Navigation/Navigable.h"
-#include "../Navigation/NavigationEvents.h"
-#include "../Navigation/NavigationMesh.h"
-#include "../Navigation/Obstacle.h"
-#include "../Navigation/OffMeshConnection.h"
-#ifdef URHO3D_PHYSICS
-#include "../Physics/CollisionShape.h"
-#endif
-#include "../Scene/Scene.h"
-
-#include <cfloat>
-#include <Detour/DetourNavMesh.h>
-#include <Detour/DetourNavMeshBuilder.h>
-#include <Detour/DetourNavMeshQuery.h>
-#include <Recast/Recast.h>
-
-#include "../DebugNew.h"
-
-namespace Urho3D
-{
-
-const char* navmeshPartitionTypeNames[] =
-{
-    "watershed",
-    "monotone",
-    nullptr
-};
-
-const char* NAVIGATION_CATEGORY = "Navigation";
-
-static const int DEFAULT_TILE_SIZE = 128;
-static const float DEFAULT_CELL_SIZE = 0.3f;
-static const float DEFAULT_CELL_HEIGHT = 0.2f;
-static const float DEFAULT_AGENT_HEIGHT = 2.0f;
-static const float DEFAULT_AGENT_RADIUS = 0.6f;
-static const float DEFAULT_AGENT_MAX_CLIMB = 0.9f;
-static const float DEFAULT_AGENT_MAX_SLOPE = 45.0f;
-static const float DEFAULT_REGION_MIN_SIZE = 8.0f;
-static const float DEFAULT_REGION_MERGE_SIZE = 20.0f;
-static const float DEFAULT_EDGE_MAX_LENGTH = 12.0f;
-static const float DEFAULT_EDGE_MAX_ERROR = 1.3f;
-static const float DEFAULT_DETAIL_SAMPLE_DISTANCE = 6.0f;
-static const float DEFAULT_DETAIL_SAMPLE_MAX_ERROR = 1.0f;
-
-static const int MAX_POLYS = 2048;
-
-
-/// Temporary data for finding a path.
-struct FindPathData
-{
-    // Polygons.
-    dtPolyRef polys_[MAX_POLYS]{};
-    // Polygons on the path.
-    dtPolyRef pathPolys_[MAX_POLYS]{};
-    // Points on the path.
-    Vector3 pathPoints_[MAX_POLYS];
-    // Flags on the path.
-    unsigned char pathFlags_[MAX_POLYS]{};
-};
-
-NavigationMesh::NavigationMesh(Context* context) :
-    Component(context),
-    navMesh_(nullptr),
-    navMeshQuery_(nullptr),
-    queryFilter_(new dtQueryFilter()),
-    pathData_(new FindPathData()),
-    tileSize_(DEFAULT_TILE_SIZE),
-    cellSize_(DEFAULT_CELL_SIZE),
-    cellHeight_(DEFAULT_CELL_HEIGHT),
-    agentHeight_(DEFAULT_AGENT_HEIGHT),
-    agentRadius_(DEFAULT_AGENT_RADIUS),
-    agentMaxClimb_(DEFAULT_AGENT_MAX_CLIMB),
-    agentMaxSlope_(DEFAULT_AGENT_MAX_SLOPE),
-    regionMinSize_(DEFAULT_REGION_MIN_SIZE),
-    regionMergeSize_(DEFAULT_REGION_MERGE_SIZE),
-    edgeMaxLength_(DEFAULT_EDGE_MAX_LENGTH),
-    edgeMaxError_(DEFAULT_EDGE_MAX_ERROR),
-    detailSampleDistance_(DEFAULT_DETAIL_SAMPLE_DISTANCE),
-    detailSampleMaxError_(DEFAULT_DETAIL_SAMPLE_MAX_ERROR),
-    padding_(Vector3::ONE),
-    numTilesX_(0),
-    numTilesZ_(0),
-    partitionType_(NAVMESH_PARTITION_WATERSHED),
-    keepInterResults_(false),
-    drawOffMeshConnections_(false),
-    drawNavAreas_(false)
-{
-}
-
-NavigationMesh::~NavigationMesh()
-{
-    ReleaseNavigationMesh();
-}
-
-void NavigationMesh::RegisterObject(Context* context)
-{
-    context->RegisterFactory<NavigationMesh>(NAVIGATION_CATEGORY);
-
-    URHO3D_ACCESSOR_ATTRIBUTE("Tile Size", GetTileSize, SetTileSize, int, DEFAULT_TILE_SIZE, AM_DEFAULT);
-    URHO3D_ACCESSOR_ATTRIBUTE("Cell Size", GetCellSize, SetCellSize, float, DEFAULT_CELL_SIZE, AM_DEFAULT);
-    URHO3D_ACCESSOR_ATTRIBUTE("Cell Height", GetCellHeight, SetCellHeight, float, DEFAULT_CELL_HEIGHT, AM_DEFAULT);
-    URHO3D_ACCESSOR_ATTRIBUTE("Agent Height", GetAgentHeight, SetAgentHeight, float, DEFAULT_AGENT_HEIGHT, AM_DEFAULT);
-    URHO3D_ACCESSOR_ATTRIBUTE("Agent Radius", GetAgentRadius, SetAgentRadius, float, DEFAULT_AGENT_RADIUS, AM_DEFAULT);
-    URHO3D_ACCESSOR_ATTRIBUTE("Agent Max Climb", GetAgentMaxClimb, SetAgentMaxClimb, float, DEFAULT_AGENT_MAX_CLIMB, AM_DEFAULT);
-    URHO3D_ACCESSOR_ATTRIBUTE("Agent Max Slope", GetAgentMaxSlope, SetAgentMaxSlope, float, DEFAULT_AGENT_MAX_SLOPE, AM_DEFAULT);
-    URHO3D_ACCESSOR_ATTRIBUTE("Region Min Size", GetRegionMinSize, SetRegionMinSize, float, DEFAULT_REGION_MIN_SIZE, AM_DEFAULT);
-    URHO3D_ACCESSOR_ATTRIBUTE("Region Merge Size", GetRegionMergeSize, SetRegionMergeSize, float, DEFAULT_REGION_MERGE_SIZE, AM_DEFAULT);
-    URHO3D_ACCESSOR_ATTRIBUTE("Edge Max Length", GetEdgeMaxLength, SetEdgeMaxLength, float, DEFAULT_EDGE_MAX_LENGTH, AM_DEFAULT);
-    URHO3D_ACCESSOR_ATTRIBUTE("Edge Max Error", GetEdgeMaxError, SetEdgeMaxError, float, DEFAULT_EDGE_MAX_ERROR, AM_DEFAULT);
-    URHO3D_ACCESSOR_ATTRIBUTE("Detail Sample Distance", GetDetailSampleDistance, SetDetailSampleDistance, float,
-        DEFAULT_DETAIL_SAMPLE_DISTANCE, AM_DEFAULT);
-    URHO3D_ACCESSOR_ATTRIBUTE("Detail Sample Max Error", GetDetailSampleMaxError, SetDetailSampleMaxError, float,
-        DEFAULT_DETAIL_SAMPLE_MAX_ERROR, AM_DEFAULT);
-    URHO3D_ACCESSOR_ATTRIBUTE("Bounding Box Padding", GetPadding, SetPadding, Vector3, Vector3::ONE, AM_DEFAULT);
-    URHO3D_MIXED_ACCESSOR_ATTRIBUTE("Navigation Data", GetNavigationDataAttr, SetNavigationDataAttr, PODVector<unsigned char>,
-        Variant::emptyBuffer, AM_FILE | AM_NOEDIT);
-    URHO3D_ENUM_ACCESSOR_ATTRIBUTE("Partition Type", GetPartitionType, SetPartitionType, NavmeshPartitionType, navmeshPartitionTypeNames,
-        NAVMESH_PARTITION_WATERSHED, AM_DEFAULT);
-    URHO3D_ACCESSOR_ATTRIBUTE("Draw OffMeshConnections", GetDrawOffMeshConnections, SetDrawOffMeshConnections, bool, false, AM_DEFAULT);
-    URHO3D_ACCESSOR_ATTRIBUTE("Draw NavAreas", GetDrawNavAreas, SetDrawNavAreas, bool, false, AM_DEFAULT);
-}
-
-void NavigationMesh::DrawDebugGeometry(DebugRenderer* debug, bool depthTest)
-{
-    if (!debug || !navMesh_ || !node_)
-        return;
-
-    const Matrix3x4& worldTransform = node_->GetWorldTransform();
-
-    const dtNavMesh* navMesh = navMesh_;
-
-    for (int j = 0; j < navMesh->getMaxTiles(); ++j)
-    {
-        const dtMeshTile* tile = navMesh->getTile(j);
-        assert(tile);
-        if (!tile->header)
-            continue;
-
-        for (int i = 0; i < tile->header->polyCount; ++i)
-        {
-            dtPoly* poly = tile->polys + i;
-            for (unsigned j = 0; j < poly->vertCount; ++j)
-            {
-                debug->AddLine(
-                    worldTransform * *reinterpret_cast<const Vector3*>(&tile->verts[poly->verts[j] * 3]),
-                    worldTransform * *reinterpret_cast<const Vector3*>(&tile->verts[poly->verts[(j + 1) % poly->vertCount] * 3]),
-                    Color::YELLOW,
-                    depthTest
-                );
-            }
-        }
-    }
-
-    Scene* scene = GetScene();
-    if (scene)
-    {
-        // Draw OffMeshConnection components
-        if (drawOffMeshConnections_)
-        {
-            PODVector<Node*> connections;
-            scene->GetChildrenWithComponent<OffMeshConnection>(connections, true);
-            for (unsigned i = 0; i < connections.Size(); ++i)
-            {
-                auto* connection = connections[i]->GetComponent<OffMeshConnection>();
-                if (connection && connection->IsEnabledEffective())
-                    connection->DrawDebugGeometry(debug, depthTest);
-            }
-        }
-
-        // Draw NavArea components
-        if (drawNavAreas_)
-        {
-            for (unsigned i = 0; i < areas_.Size(); ++i)
-            {
-                NavArea* area = areas_[i];
-                if (area && area->IsEnabledEffective())
-                    area->DrawDebugGeometry(debug, depthTest);
-            }
-        }
-    }
-}
-
-void NavigationMesh::SetMeshName(const String& newName)
-{
-    meshName_ = newName;
-}
-
-void NavigationMesh::SetTileSize(int size)
-{
-    tileSize_ = Max(size, 16);
-
-    MarkNetworkUpdate();
-}
-
-void NavigationMesh::SetCellSize(float size)
-{
-    cellSize_ = Max(size, M_EPSILON);
-
-    MarkNetworkUpdate();
-}
-
-void NavigationMesh::SetCellHeight(float height)
-{
-    cellHeight_ = Max(height, M_EPSILON);
-
-    MarkNetworkUpdate();
-}
-
-void NavigationMesh::SetAgentHeight(float height)
-{
-    agentHeight_ = Max(height, M_EPSILON);
-
-    MarkNetworkUpdate();
-}
-
-void NavigationMesh::SetAgentRadius(float radius)
-{
-    agentRadius_ = Max(radius, M_EPSILON);
-
-    MarkNetworkUpdate();
-}
-
-void NavigationMesh::SetAgentMaxClimb(float maxClimb)
-{
-    agentMaxClimb_ = Max(maxClimb, M_EPSILON);
-
-    MarkNetworkUpdate();
-}
-
-void NavigationMesh::SetAgentMaxSlope(float maxSlope)
-{
-    agentMaxSlope_ = Max(maxSlope, 0.0f);
-
-    MarkNetworkUpdate();
-}
-
-void NavigationMesh::SetRegionMinSize(float size)
-{
-    regionMinSize_ = Max(size, M_EPSILON);
-
-    MarkNetworkUpdate();
-}
-
-void NavigationMesh::SetRegionMergeSize(float size)
-{
-    regionMergeSize_ = Max(size, M_EPSILON);
-
-    MarkNetworkUpdate();
-}
-
-void NavigationMesh::SetEdgeMaxLength(float length)
-{
-    edgeMaxLength_ = Max(length, M_EPSILON);
-
-    MarkNetworkUpdate();
-}
-
-void NavigationMesh::SetEdgeMaxError(float error)
-{
-    edgeMaxError_ = Max(error, M_EPSILON);
-
-    MarkNetworkUpdate();
-}
-
-void NavigationMesh::SetDetailSampleDistance(float distance)
-{
-    detailSampleDistance_ = Max(distance, M_EPSILON);
-
-    MarkNetworkUpdate();
-}
-
-void NavigationMesh::SetDetailSampleMaxError(float error)
-{
-    detailSampleMaxError_ = Max(error, M_EPSILON);
-
-    MarkNetworkUpdate();
-}
-
-void NavigationMesh::SetPadding(const Vector3& padding)
-{
-    padding_ = padding;
-
-    MarkNetworkUpdate();
-}
-
-bool NavigationMesh::Allocate(const BoundingBox& boundingBox, unsigned maxTiles)
-{
-    // Release existing navigation data and zero the bounding box
-    ReleaseNavigationMesh();
-
-    if (!node_)
-        return false;
-
-    if (!node_->GetWorldScale().Equals(Vector3::ONE))
-        URHO3D_LOGWARNING("Navigation mesh root node has scaling. Agent parameters may not work as intended");
-
-    boundingBox_ = boundingBox.Transformed(node_->GetWorldTransform().Inverse());
-    maxTiles = NextPowerOfTwo(maxTiles);
-
-    // Calculate number of tiles
-    int gridW = 0, gridH = 0;
-    float tileEdgeLength = (float)tileSize_ * cellSize_;
-    rcCalcGridSize(&boundingBox_.min_.x_, &boundingBox_.max_.x_, cellSize_, &gridW, &gridH);
-    numTilesX_ = (gridW + tileSize_ - 1) / tileSize_;
-    numTilesZ_ = (gridH + tileSize_ - 1) / tileSize_;
-
-    // Calculate max number of polygons, 22 bits available to identify both tile & polygon within tile
-    unsigned tileBits = LogBaseTwo(maxTiles);
-    unsigned maxPolys = 1u << (22 - tileBits);
-
-    dtNavMeshParams params;     // NOLINT(hicpp-member-init)
-    rcVcopy(params.orig, &boundingBox_.min_.x_);
-    params.tileWidth = tileEdgeLength;
-    params.tileHeight = tileEdgeLength;
-    params.maxTiles = maxTiles;
-    params.maxPolys = maxPolys;
-
-    navMesh_ = dtAllocNavMesh();
-    if (!navMesh_)
-    {
-        URHO3D_LOGERROR("Could not allocate navigation mesh");
-        return false;
-    }
-
-    if (dtStatusFailed(navMesh_->init(&params)))
-    {
-        URHO3D_LOGERROR("Could not initialize navigation mesh");
-        ReleaseNavigationMesh();
-        return false;
-    }
-
-    URHO3D_LOGDEBUG("Allocated empty navigation mesh with max " + String(maxTiles) + " tiles");
-
-    // Send a notification event to concerned parties that we've been fully rebuilt
-    {
-        using namespace NavigationMeshRebuilt;
-        VariantMap& buildEventParams = GetContext()->GetEventDataMap();
-        buildEventParams[P_NODE] = node_;
-        buildEventParams[P_MESH] = this;
-        SendEvent(E_NAVIGATION_MESH_REBUILT, buildEventParams);
-    }
-    return true;
-}
-
-bool NavigationMesh::Build()
-{
-    URHO3D_PROFILE(BuildNavigationMesh);
-
-    // Release existing navigation data and zero the bounding box
-    ReleaseNavigationMesh();
-
-    if (!node_)
-        return false;
-
-    if (!node_->GetWorldScale().Equals(Vector3::ONE))
-        URHO3D_LOGWARNING("Navigation mesh root node has scaling. Agent parameters may not work as intended");
-
-    Vector<NavigationGeometryInfo> geometryList;
-    CollectGeometries(geometryList);
-
-    if (geometryList.Empty())
-        return true; // Nothing to do
-
-    // Build the combined bounding box
-    for (unsigned i = 0; i < geometryList.Size(); ++i)
-        boundingBox_.Merge(geometryList[i].boundingBox_);
-
-    // Expand bounding box by padding
-    boundingBox_.min_ -= padding_;
-    boundingBox_.max_ += padding_;
-
-    {
-        URHO3D_PROFILE(BuildNavigationMesh);
-
-        // Calculate number of tiles
-        int gridW = 0, gridH = 0;
-        float tileEdgeLength = (float)tileSize_ * cellSize_;
-        rcCalcGridSize(&boundingBox_.min_.x_, &boundingBox_.max_.x_, cellSize_, &gridW, &gridH);
-        numTilesX_ = (gridW + tileSize_ - 1) / tileSize_;
-        numTilesZ_ = (gridH + tileSize_ - 1) / tileSize_;
-
-        // Calculate max. number of tiles and polygons, 22 bits available to identify both tile & polygon within tile
-        unsigned maxTiles = NextPowerOfTwo((unsigned)(numTilesX_ * numTilesZ_));
-        unsigned tileBits = LogBaseTwo(maxTiles);
-        unsigned maxPolys = 1u << (22 - tileBits);
-
-        dtNavMeshParams params;     // NOLINT(hicpp-member-init)
-        rcVcopy(params.orig, &boundingBox_.min_.x_);
-        params.tileWidth = tileEdgeLength;
-        params.tileHeight = tileEdgeLength;
-        params.maxTiles = maxTiles;
-        params.maxPolys = maxPolys;
-
-        navMesh_ = dtAllocNavMesh();
-        if (!navMesh_)
-        {
-            URHO3D_LOGERROR("Could not allocate navigation mesh");
-            return false;
-        }
-
-        if (dtStatusFailed(navMesh_->init(&params)))
-        {
-            URHO3D_LOGERROR("Could not initialize navigation mesh");
-            ReleaseNavigationMesh();
-            return false;
-        }
-
-        // Build each tile
-        unsigned numTiles = BuildTiles(geometryList, IntVector2::ZERO, GetNumTiles() - IntVector2::ONE);
-
-        URHO3D_LOGDEBUG("Built navigation mesh with " + String(numTiles) + " tiles");
-
-        // Send a notification event to concerned parties that we've been fully rebuilt
-        {
-            using namespace NavigationMeshRebuilt;
-            VariantMap& buildEventParams = GetContext()->GetEventDataMap();
-            buildEventParams[P_NODE] = node_;
-            buildEventParams[P_MESH] = this;
-            SendEvent(E_NAVIGATION_MESH_REBUILT, buildEventParams);
-        }
-
-        return true;
-    }
-}
-
-bool NavigationMesh::Build(const BoundingBox& boundingBox)
-{
-    URHO3D_PROFILE(BuildPartialNavigationMesh);
-
-    if (!node_)
-        return false;
-
-    if (!navMesh_)
-    {
-        URHO3D_LOGERROR("Navigation mesh must first be built fully before it can be partially rebuilt");
-        return false;
-    }
-
-    if (!node_->GetWorldScale().Equals(Vector3::ONE))
-        URHO3D_LOGWARNING("Navigation mesh root node has scaling. Agent parameters may not work as intended");
-
-    BoundingBox localSpaceBox = boundingBox.Transformed(node_->GetWorldTransform().Inverse());
-
-    float tileEdgeLength = (float)tileSize_ * cellSize_;
-
-    Vector<NavigationGeometryInfo> geometryList;
-    CollectGeometries(geometryList);
-
-    int sx = Clamp((int)((localSpaceBox.min_.x_ - boundingBox_.min_.x_) / tileEdgeLength), 0, numTilesX_ - 1);
-    int sz = Clamp((int)((localSpaceBox.min_.z_ - boundingBox_.min_.z_) / tileEdgeLength), 0, numTilesZ_ - 1);
-    int ex = Clamp((int)((localSpaceBox.max_.x_ - boundingBox_.min_.x_) / tileEdgeLength), 0, numTilesX_ - 1);
-    int ez = Clamp((int)((localSpaceBox.max_.z_ - boundingBox_.min_.z_) / tileEdgeLength), 0, numTilesZ_ - 1);
-
-    unsigned numTiles = BuildTiles(geometryList, IntVector2(sx, sz), IntVector2(ex, ez));
-
-    URHO3D_LOGDEBUG("Rebuilt " + String(numTiles) + " tiles of the navigation mesh");
-    return true;
-}
-
-bool NavigationMesh::Build(const IntVector2& from, const IntVector2& to)
-{
-    URHO3D_PROFILE(BuildPartialNavigationMesh);
-
-    if (!node_)
-        return false;
-
-    if (!navMesh_)
-    {
-        URHO3D_LOGERROR("Navigation mesh must first be built fully before it can be partially rebuilt");
-        return false;
-    }
-
-    if (!node_->GetWorldScale().Equals(Vector3::ONE))
-        URHO3D_LOGWARNING("Navigation mesh root node has scaling. Agent parameters may not work as intended");
-
-    Vector<NavigationGeometryInfo> geometryList;
-    CollectGeometries(geometryList);
-
-    unsigned numTiles = BuildTiles(geometryList, from, to);
-
-    URHO3D_LOGDEBUG("Rebuilt " + String(numTiles) + " tiles of the navigation mesh");
-    return true;
-}
-
-PODVector<unsigned char> NavigationMesh::GetTileData(const IntVector2& tile) const
-{
-    VectorBuffer ret;
-    WriteTile(ret, tile.x_, tile.y_);
-    return ret.GetBuffer();
-}
-
-bool NavigationMesh::AddTile(const PODVector<unsigned char>& tileData)
-{
-    MemoryBuffer buffer(tileData);
-    return ReadTile(buffer, false);
-}
-
-bool NavigationMesh::HasTile(const IntVector2& tile) const
-{
-    if (navMesh_)
-        return !!navMesh_->getTileAt(tile.x_, tile.y_, 0);
-    return false;
-}
-
-BoundingBox NavigationMesh::GetTileBoundingBox(const IntVector2& tile) const
-{
-    const float tileEdgeLength = (float)tileSize_ * cellSize_;
-    return BoundingBox(
-        Vector3(
-            boundingBox_.min_.x_ + tileEdgeLength * (float)tile.x_,
-            boundingBox_.min_.y_,
-            boundingBox_.min_.z_ + tileEdgeLength * (float)tile.y_
-        ),
-        Vector3(
-            boundingBox_.min_.x_ + tileEdgeLength * (float)(tile.x_ + 1),
-            boundingBox_.max_.y_,
-            boundingBox_.min_.z_ + tileEdgeLength * (float)(tile.y_ + 1)
-        ));
-}
-
-IntVector2 NavigationMesh::GetTileIndex(const Vector3& position) const
-{
-    const float tileEdgeLength = (float)tileSize_ * cellSize_;
-    const Vector3 localPosition = node_->GetWorldTransform().Inverse() * position - boundingBox_.min_;
-    const Vector2 localPosition2D(localPosition.x_, localPosition.z_);
-    return VectorMin(VectorMax(IntVector2::ZERO, VectorFloorToInt(localPosition2D / tileEdgeLength)), GetNumTiles() - IntVector2::ONE);
-}
-
-void NavigationMesh::RemoveTile(const IntVector2& tile)
-{
-    if (!navMesh_)
-        return;
-
-    const dtTileRef tileRef = navMesh_->getTileRefAt(tile.x_, tile.y_, 0);
-    if (!tileRef)
-        return;
-
-    navMesh_->removeTile(tileRef, nullptr, nullptr);
-
-    // Send event
-    using namespace NavigationTileRemoved;
-    VariantMap& eventData = GetContext()->GetEventDataMap();
-    eventData[P_NODE] = GetNode();
-    eventData[P_MESH] = this;
-    eventData[P_TILE] = tile;
-    SendEvent(E_NAVIGATION_TILE_REMOVED, eventData);
-}
-
-void NavigationMesh::RemoveAllTiles()
-{
-    const dtNavMesh* navMesh = navMesh_;
-    for (int i = 0; i < navMesh_->getMaxTiles(); ++i)
-    {
-        const dtMeshTile* tile = navMesh->getTile(i);
-        assert(tile);
-        if (tile->header)
-            navMesh_->removeTile(navMesh_->getTileRef(tile), nullptr, nullptr);
-    }
-
-    // Send event
-    using namespace NavigationAllTilesRemoved;
-    VariantMap& eventData = GetContext()->GetEventDataMap();
-    eventData[P_NODE] = GetNode();
-    eventData[P_MESH] = this;
-    SendEvent(E_NAVIGATION_ALL_TILES_REMOVED, eventData);
-}
-
-Vector3 NavigationMesh::FindNearestPoint(const Vector3& point, const Vector3& extents, const dtQueryFilter* filter,
-    dtPolyRef* nearestRef)
-{
-    if (!InitializeQuery())
-        return point;
-
-    const Matrix3x4& transform = node_->GetWorldTransform();
-    Matrix3x4 inverse = transform.Inverse();
-
-    Vector3 localPoint = inverse * point;
-    Vector3 nearestPoint;
-
-    dtPolyRef pointRef;
-    if (!nearestRef)
-        nearestRef = &pointRef;
-    navMeshQuery_->findNearestPoly(&localPoint.x_, &extents.x_, filter ? filter : queryFilter_.Get(), nearestRef, &nearestPoint.x_);
-    return *nearestRef ? transform * nearestPoint : point;
-}
-
-Vector3 NavigationMesh::MoveAlongSurface(const Vector3& start, const Vector3& end, const Vector3& extents, int maxVisited,
-    const dtQueryFilter* filter)
-{
-    if (!InitializeQuery())
-        return end;
-
-    const Matrix3x4& transform = node_->GetWorldTransform();
-    Matrix3x4 inverse = transform.Inverse();
-
-    Vector3 localStart = inverse * start;
-    Vector3 localEnd = inverse * end;
-
-    const dtQueryFilter* queryFilter = filter ? filter : queryFilter_.Get();
-    dtPolyRef startRef;
-    navMeshQuery_->findNearestPoly(&localStart.x_, &extents.x_, queryFilter, &startRef, nullptr);
-    if (!startRef)
-        return end;
-
-    Vector3 resultPos;
-    int visitedCount = 0;
-    maxVisited = Max(maxVisited, 0);
-    PODVector<dtPolyRef> visited((unsigned)maxVisited);
-    navMeshQuery_->moveAlongSurface(startRef, &localStart.x_, &localEnd.x_, queryFilter, &resultPos.x_, maxVisited ?
-        &visited[0] : nullptr, &visitedCount, maxVisited);
-    return transform * resultPos;
-}
-
-void NavigationMesh::FindPath(PODVector<Vector3>& dest, const Vector3& start, const Vector3& end, const Vector3& extents,
-    const dtQueryFilter* filter)
-{
-    PODVector<NavigationPathPoint> navPathPoints;
-    FindPath(navPathPoints, start, end, extents, filter);
-
-    dest.Clear();
-    for (unsigned i = 0; i < navPathPoints.Size(); ++i)
-        dest.Push(navPathPoints[i].position_);
-}
-
-void NavigationMesh::FindPath(PODVector<NavigationPathPoint>& dest, const Vector3& start, const Vector3& end,
-    const Vector3& extents, const dtQueryFilter* filter)
-{
-    URHO3D_PROFILE(FindPath);
-    dest.Clear();
-
-    if (!InitializeQuery())
-        return;
-
-    // Navigation data is in local space. Transform path points from world to local
-    const Matrix3x4& transform = node_->GetWorldTransform();
-    Matrix3x4 inverse = transform.Inverse();
-
-    Vector3 localStart = inverse * start;
-    Vector3 localEnd = inverse * end;
-
-    const dtQueryFilter* queryFilter = filter ? filter : queryFilter_.Get();
-    dtPolyRef startRef;
-    dtPolyRef endRef;
-    navMeshQuery_->findNearestPoly(&localStart.x_, &extents.x_, queryFilter, &startRef, nullptr);
-    navMeshQuery_->findNearestPoly(&localEnd.x_, &extents.x_, queryFilter, &endRef, nullptr);
-
-    if (!startRef || !endRef)
-        return;
-
-    int numPolys = 0;
-    int numPathPoints = 0;
-
-    navMeshQuery_->findPath(startRef, endRef, &localStart.x_, &localEnd.x_, queryFilter, pathData_->polys_, &numPolys,
-        MAX_POLYS);
-    if (!numPolys)
-        return;
-
-    Vector3 actualLocalEnd = localEnd;
-
-    // If full path was not found, clamp end point to the end polygon
-    if (pathData_->polys_[numPolys - 1] != endRef)
-        navMeshQuery_->closestPointOnPoly(pathData_->polys_[numPolys - 1], &localEnd.x_, &actualLocalEnd.x_, nullptr);
-
-    navMeshQuery_->findStraightPath(&localStart.x_, &actualLocalEnd.x_, pathData_->polys_, numPolys,
-        &pathData_->pathPoints_[0].x_, pathData_->pathFlags_, pathData_->pathPolys_, &numPathPoints, MAX_POLYS);
-
-    // Transform path result back to world space
-    for (int i = 0; i < numPathPoints; ++i)
-    {
-        NavigationPathPoint pt;
-        pt.position_ = transform * pathData_->pathPoints_[i];
-        pt.flag_ = (NavigationPathPointFlag)pathData_->pathFlags_[i];
-
-        // Walk through all NavAreas and find nearest
-        unsigned nearestNavAreaID = 0;       // 0 is the default nav area ID
-        float nearestDistance = M_LARGE_VALUE;
-        for (unsigned j = 0; j < areas_.Size(); j++)
-        {
-            NavArea* area = areas_[j].Get();
-            if (area && area->IsEnabledEffective())
-            {
-                BoundingBox bb = area->GetWorldBoundingBox();
-                if (bb.IsInside(pt.position_) == INSIDE)
-                {
-                    Vector3 areaWorldCenter = area->GetNode()->GetWorldPosition();
-                    float distance = (areaWorldCenter - pt.position_).LengthSquared();
-                    if (distance < nearestDistance)
-                    {
-                        nearestDistance = distance;
-                        nearestNavAreaID = area->GetAreaID();
-                    }
-                }
-            }
-        }
-        pt.areaID_ = (unsigned char)nearestNavAreaID;
-
-        dest.Push(pt);
-    }
-}
-
-Vector3 NavigationMesh::GetRandomPoint(const dtQueryFilter* filter, dtPolyRef* randomRef)
-{
-    if (!InitializeQuery())
-        return Vector3::ZERO;
-
-    dtPolyRef polyRef;
-    Vector3 point(Vector3::ZERO);
-
-    navMeshQuery_->findRandomPoint(filter ? filter : queryFilter_.Get(), Random, randomRef ? randomRef : &polyRef, &point.x_);
-
-    return node_->GetWorldTransform() * point;
-}
-
-Vector3 NavigationMesh::GetRandomPointInCircle(const Vector3& center, float radius, const Vector3& extents,
-    const dtQueryFilter* filter, dtPolyRef* randomRef)
-{
-    if (randomRef)
-        *randomRef = 0;
-
-    if (!InitializeQuery())
-        return center;
-
-    const Matrix3x4& transform = node_->GetWorldTransform();
-    Matrix3x4 inverse = transform.Inverse();
-    Vector3 localCenter = inverse * center;
-
-    const dtQueryFilter* queryFilter = filter ? filter : queryFilter_.Get();
-    dtPolyRef startRef;
-    navMeshQuery_->findNearestPoly(&localCenter.x_, &extents.x_, queryFilter, &startRef, nullptr);
-    if (!startRef)
-        return center;
-
-    dtPolyRef polyRef;
-    if (!randomRef)
-        randomRef = &polyRef;
-    Vector3 point(localCenter);
-
-    navMeshQuery_->findRandomPointAroundCircle(startRef, &localCenter.x_, radius, queryFilter, Random, randomRef, &point.x_);
-
-    return transform * point;
-}
-
-float NavigationMesh::GetDistanceToWall(const Vector3& point, float radius, const Vector3& extents, const dtQueryFilter* filter,
-    Vector3* hitPos, Vector3* hitNormal)
-{
-    if (hitPos)
-        *hitPos = Vector3::ZERO;
-    if (hitNormal)
-        *hitNormal = Vector3::DOWN;
-
-    if (!InitializeQuery())
-        return radius;
-
-    const Matrix3x4& transform = node_->GetWorldTransform();
-    Matrix3x4 inverse = transform.Inverse();
-    Vector3 localPoint = inverse * point;
-
-    const dtQueryFilter* queryFilter = filter ? filter : queryFilter_.Get();
-    dtPolyRef startRef;
-    navMeshQuery_->findNearestPoly(&localPoint.x_, &extents.x_, queryFilter, &startRef, nullptr);
-    if (!startRef)
-        return radius;
-
-    float hitDist = radius;
-    Vector3 pos;
-    if (!hitPos)
-        hitPos = &pos;
-    Vector3 normal;
-    if (!hitNormal)
-        hitNormal = &normal;
-
-    navMeshQuery_->findDistanceToWall(startRef, &localPoint.x_, radius, queryFilter, &hitDist, &hitPos->x_, &hitNormal->x_);
-    return hitDist;
-}
-
-Vector3 NavigationMesh::Raycast(const Vector3& start, const Vector3& end, const Vector3& extents, const dtQueryFilter* filter,
-    Vector3* hitNormal)
-{
-    if (hitNormal)
-        *hitNormal = Vector3::DOWN;
-
-    if (!InitializeQuery())
-        return end;
-
-    const Matrix3x4& transform = node_->GetWorldTransform();
-    Matrix3x4 inverse = transform.Inverse();
-
-    Vector3 localStart = inverse * start;
-    Vector3 localEnd = inverse * end;
-
-    const dtQueryFilter* queryFilter = filter ? filter : queryFilter_.Get();
-    dtPolyRef startRef;
-    navMeshQuery_->findNearestPoly(&localStart.x_, &extents.x_, queryFilter, &startRef, nullptr);
-    if (!startRef)
-        return end;
-
-    Vector3 normal;
-    if (!hitNormal)
-        hitNormal = &normal;
-    float t;
-    int numPolys;
-
-    navMeshQuery_->raycast(startRef, &localStart.x_, &localEnd.x_, queryFilter, &t, &hitNormal->x_, pathData_->polys_, &numPolys,
-        MAX_POLYS);
-    if (t == FLT_MAX)
-        t = 1.0f;
-
-    return start.Lerp(end, t);
-}
-
-void NavigationMesh::DrawDebugGeometry(bool depthTest)
-{
-    Scene* scene = GetScene();
-    if (scene)
-    {
-        auto* debug = scene->GetComponent<DebugRenderer>();
-        if (debug)
-            DrawDebugGeometry(debug, depthTest);
-    }
-}
-
-void NavigationMesh::SetAreaCost(unsigned areaID, float cost)
-{
-    if (queryFilter_)
-        queryFilter_->setAreaCost((int)areaID, cost);
-}
-
-BoundingBox NavigationMesh::GetWorldBoundingBox() const
-{
-    return node_ ? boundingBox_.Transformed(node_->GetWorldTransform()) : boundingBox_;
-}
-
-float NavigationMesh::GetAreaCost(unsigned areaID) const
-{
-    if (queryFilter_)
-        return queryFilter_->getAreaCost((int)areaID);
-    return 1.0f;
-}
-
-void NavigationMesh::SetNavigationDataAttr(const PODVector<unsigned char>& value)
-{
-    ReleaseNavigationMesh();
-
-    if (value.Empty())
-        return;
-
-    MemoryBuffer buffer(value);
-
-    boundingBox_ = buffer.ReadBoundingBox();
-    numTilesX_ = buffer.ReadInt();
-    numTilesZ_ = buffer.ReadInt();
-
-    dtNavMeshParams params;     // NOLINT(hicpp-member-init)
-    rcVcopy(params.orig, &boundingBox_.min_.x_);
-    params.tileWidth = buffer.ReadFloat();
-    params.tileHeight = buffer.ReadFloat();
-    params.maxTiles = buffer.ReadInt();
-    params.maxPolys = buffer.ReadInt();
-
-    navMesh_ = dtAllocNavMesh();
-    if (!navMesh_)
-    {
-        URHO3D_LOGERROR("Could not allocate navigation mesh");
-        return;
-    }
-
-    if (dtStatusFailed(navMesh_->init(&params)))
-    {
-        URHO3D_LOGERROR("Could not initialize navigation mesh");
-        ReleaseNavigationMesh();
-        return;
-    }
-
-    unsigned numTiles = 0;
-
-    while (!buffer.IsEof())
-    {
-        if (ReadTile(buffer, true))
-            ++numTiles;
-        else
-            return;
-    }
-
-    URHO3D_LOGDEBUG("Created navigation mesh with " + String(numTiles) + " tiles from serialized data");
-    // \todo Shall we send E_NAVIGATION_MESH_REBUILT here?
-}
-
-PODVector<unsigned char> NavigationMesh::GetNavigationDataAttr() const
-{
-    VectorBuffer ret;
-
-    if (navMesh_)
-    {
-        ret.WriteBoundingBox(boundingBox_);
-        ret.WriteInt(numTilesX_);
-        ret.WriteInt(numTilesZ_);
-
-        const dtNavMeshParams* params = navMesh_->getParams();
-        ret.WriteFloat(params->tileWidth);
-        ret.WriteFloat(params->tileHeight);
-        ret.WriteInt(params->maxTiles);
-        ret.WriteInt(params->maxPolys);
-
-        const dtNavMesh* navMesh = navMesh_;
-
-        for (int z = 0; z < numTilesZ_; ++z)
-            for (int x = 0; x < numTilesX_; ++x)
-                WriteTile(ret, x, z);
-    }
-
-    return ret.GetBuffer();
-}
-
-void NavigationMesh::CollectGeometries(Vector<NavigationGeometryInfo>& geometryList)
-{
-    URHO3D_PROFILE(CollectNavigationGeometry);
-
-    // Get Navigable components from child nodes, not from whole scene. This makes it possible to partition
-    // the scene into several navigation meshes
-    PODVector<Navigable*> navigables;
-    node_->GetComponents<Navigable>(navigables, true);
-
-    HashSet<Node*> processedNodes;
-    for (unsigned i = 0; i < navigables.Size(); ++i)
-    {
-        if (navigables[i]->IsEnabledEffective())
-            CollectGeometries(geometryList, navigables[i]->GetNode(), processedNodes, navigables[i]->IsRecursive());
-    }
-
-    // Get offmesh connections
-    Matrix3x4 inverse = node_->GetWorldTransform().Inverse();
-    PODVector<OffMeshConnection*> connections;
-    node_->GetComponents<OffMeshConnection>(connections, true);
-
-    for (unsigned i = 0; i < connections.Size(); ++i)
-    {
-        OffMeshConnection* connection = connections[i];
-        if (connection->IsEnabledEffective() && connection->GetEndPoint())
-        {
-            const Matrix3x4& transform = connection->GetNode()->GetWorldTransform();
-
-            NavigationGeometryInfo info;
-            info.component_ = connection;
-            info.boundingBox_ = BoundingBox(Sphere(transform.Translation(), connection->GetRadius())).Transformed(inverse);
-
-            geometryList.Push(info);
-        }
-    }
-
-    // Get nav area volumes
-    PODVector<NavArea*> navAreas;
-    node_->GetComponents<NavArea>(navAreas, true);
-    areas_.Clear();
-    for (unsigned i = 0; i < navAreas.Size(); ++i)
-    {
-        NavArea* area = navAreas[i];
-        if (area->IsEnabledEffective())
-        {
-            NavigationGeometryInfo info;
-            info.component_ = area;
-            info.boundingBox_ = area->GetWorldBoundingBox();
-            geometryList.Push(info);
-            areas_.Push(WeakPtr<NavArea>(area));
-        }
-    }
-}
-
-void NavigationMesh::CollectGeometries(Vector<NavigationGeometryInfo>& geometryList, Node* node, HashSet<Node*>& processedNodes,
-    bool recursive)
-{
-    // Make sure nodes are not included twice
-    if (processedNodes.Contains(node))
-        return;
-    // Exclude obstacles and crowd agents from consideration
-    if (node->HasComponent<Obstacle>() || node->HasComponent<CrowdAgent>())
-        return;
-    processedNodes.Insert(node);
-
-    Matrix3x4 inverse = node_->GetWorldTransform().Inverse();
-
-#ifdef URHO3D_PHYSICS
-    // Prefer compatible physics collision shapes (triangle mesh, convex hull, box) if found.
-    // Then fallback to visible geometry
-    PODVector<CollisionShape*> collisionShapes;
-    node->GetComponents<CollisionShape>(collisionShapes);
-    bool collisionShapeFound = false;
-
-    for (unsigned i = 0; i < collisionShapes.Size(); ++i)
-    {
-        CollisionShape* shape = collisionShapes[i];
-        if (!shape->IsEnabledEffective())
-            continue;
-
-        ShapeType type = shape->GetShapeType();
-        if ((type == SHAPE_BOX || type == SHAPE_TRIANGLEMESH || type == SHAPE_CONVEXHULL) && shape->GetCollisionShape())
-        {
-            Matrix3x4 shapeTransform(shape->GetPosition(), shape->GetRotation(), shape->GetSize());
-
-            NavigationGeometryInfo info;
-            info.component_ = shape;
-            info.transform_ = inverse * node->GetWorldTransform() * shapeTransform;
-            info.boundingBox_ = shape->GetWorldBoundingBox().Transformed(inverse);
-
-            geometryList.Push(info);
-            collisionShapeFound = true;
-        }
-    }
-    if (!collisionShapeFound)
-#endif
-    {
-        PODVector<Drawable*> drawables;
-        node->GetDerivedComponents<Drawable>(drawables);
-
-        for (unsigned i = 0; i < drawables.Size(); ++i)
-        {
-            /// \todo Evaluate whether should handle other types. Now StaticModel & TerrainPatch are supported, others skipped
-            Drawable* drawable = drawables[i];
-            if (!drawable->IsEnabledEffective())
-                continue;
-
-            NavigationGeometryInfo info;
-
-            if (drawable->GetType() == StaticModel::GetTypeStatic())
-                info.lodLevel_ = static_cast<StaticModel*>(drawable)->GetOcclusionLodLevel();
-            else if (drawable->GetType() == TerrainPatch::GetTypeStatic())
-                info.lodLevel_ = 0;
-            else
-                continue;
-
-            info.component_ = drawable;
-            info.transform_ = inverse * node->GetWorldTransform();
-            info.boundingBox_ = drawable->GetWorldBoundingBox().Transformed(inverse);
-
-            geometryList.Push(info);
-        }
-    }
-
-    if (recursive)
-    {
-        const Vector<SharedPtr<Node> >& children = node->GetChildren();
-        for (unsigned i = 0; i < children.Size(); ++i)
-            CollectGeometries(geometryList, children[i], processedNodes, recursive);
-    }
-}
-
-void NavigationMesh::GetTileGeometry(NavBuildData* build, Vector<NavigationGeometryInfo>& geometryList, BoundingBox& box)
-{
-    Matrix3x4 inverse = node_->GetWorldTransform().Inverse();
-
-    for (unsigned i = 0; i < geometryList.Size(); ++i)
-    {
-        if (box.IsInsideFast(geometryList[i].boundingBox_) != OUTSIDE)
-        {
-            const Matrix3x4& transform = geometryList[i].transform_;
-
-            if (geometryList[i].component_->GetType() == OffMeshConnection::GetTypeStatic())
-            {
-                auto* connection = static_cast<OffMeshConnection*>(geometryList[i].component_);
-                Vector3 start = inverse * connection->GetNode()->GetWorldPosition();
-                Vector3 end = inverse * connection->GetEndPoint()->GetWorldPosition();
-
-                build->offMeshVertices_.Push(start);
-                build->offMeshVertices_.Push(end);
-                build->offMeshRadii_.Push(connection->GetRadius());
-                build->offMeshFlags_.Push((unsigned short)connection->GetMask());
-                build->offMeshAreas_.Push((unsigned char)connection->GetAreaID());
-                build->offMeshDir_.Push((unsigned char)(connection->IsBidirectional() ? DT_OFFMESH_CON_BIDIR : 0));
-                continue;
-            }
-            else if (geometryList[i].component_->GetType() == NavArea::GetTypeStatic())
-            {
-                auto* area = static_cast<NavArea*>(geometryList[i].component_);
-                NavAreaStub stub;
-                stub.areaID_ = (unsigned char)area->GetAreaID();
-                stub.bounds_ = area->GetWorldBoundingBox();
-                build->navAreas_.Push(stub);
-                continue;
-            }
-
-#ifdef URHO3D_PHYSICS
-            auto* shape = dynamic_cast<CollisionShape*>(geometryList[i].component_);
-            if (shape)
-            {
-                switch (shape->GetShapeType())
-                {
-                case SHAPE_TRIANGLEMESH:
-                    {
-                        Model* model = shape->GetModel();
-                        if (!model)
-                            continue;
-
-                        unsigned lodLevel = shape->GetLodLevel();
-                        for (unsigned j = 0; j < model->GetNumGeometries(); ++j)
-                            AddTriMeshGeometry(build, model->GetGeometry(j, lodLevel), transform);
-                    }
-                    break;
-
-                case SHAPE_CONVEXHULL:
-                    {
-                        auto* data = static_cast<ConvexData*>(shape->GetGeometryData());
-                        if (!data)
-                            continue;
-
-                        unsigned numVertices = data->vertexCount_;
-                        unsigned numIndices = data->indexCount_;
-                        unsigned destVertexStart = build->vertices_.Size();
-
-                        for (unsigned j = 0; j < numVertices; ++j)
-                            build->vertices_.Push(transform * data->vertexData_[j]);
-
-                        for (unsigned j = 0; j < numIndices; ++j)
-                            build->indices_.Push(data->indexData_[j] + destVertexStart);
-                    }
-                    break;
-
-                case SHAPE_BOX:
-                    {
-                        unsigned destVertexStart = build->vertices_.Size();
-
-                        build->vertices_.Push(transform * Vector3(-0.5f, 0.5f, -0.5f));
-                        build->vertices_.Push(transform * Vector3(0.5f, 0.5f, -0.5f));
-                        build->vertices_.Push(transform * Vector3(0.5f, -0.5f, -0.5f));
-                        build->vertices_.Push(transform * Vector3(-0.5f, -0.5f, -0.5f));
-                        build->vertices_.Push(transform * Vector3(-0.5f, 0.5f, 0.5f));
-                        build->vertices_.Push(transform * Vector3(0.5f, 0.5f, 0.5f));
-                        build->vertices_.Push(transform * Vector3(0.5f, -0.5f, 0.5f));
-                        build->vertices_.Push(transform * Vector3(-0.5f, -0.5f, 0.5f));
-
-                        const unsigned indices[] = {
-                            0, 1, 2, 0, 2, 3, 1, 5, 6, 1, 6, 2, 4, 5, 1, 4, 1, 0, 5, 4, 7, 5, 7, 6,
-                            4, 0, 3, 4, 3, 7, 1, 0, 4, 1, 4, 5
-                        };
-
-                        for (unsigned index : indices)
-                            build->indices_.Push(index + destVertexStart);
-                    }
-                    break;
-
-                default:
-                    break;
-                }
-
-                continue;
-            }
-#endif
-            auto* drawable = dynamic_cast<Drawable*>(geometryList[i].component_);
-            if (drawable)
-            {
-                const Vector<SourceBatch>& batches = drawable->GetBatches();
-
-                for (unsigned j = 0; j < batches.Size(); ++j)
-                    AddTriMeshGeometry(build, drawable->GetLodGeometry(j, geometryList[i].lodLevel_), transform);
-            }
-        }
-    }
-}
-
-void NavigationMesh::AddTriMeshGeometry(NavBuildData* build, Geometry* geometry, const Matrix3x4& transform)
-{
-    if (!geometry)
-        return;
-
-    const unsigned char* vertexData;
-    const unsigned char* indexData;
-    unsigned vertexSize;
-    unsigned indexSize;
-    const PODVector<VertexElement>* elements;
-
-    geometry->GetRawData(vertexData, vertexSize, indexData, indexSize, elements);
-    if (!vertexData || !indexData || !elements || VertexBuffer::GetElementOffset(*elements, TYPE_VECTOR3, SEM_POSITION) != 0)
-        return;
-
-    unsigned srcIndexStart = geometry->GetIndexStart();
-    unsigned srcIndexCount = geometry->GetIndexCount();
-    unsigned srcVertexStart = geometry->GetVertexStart();
-    unsigned srcVertexCount = geometry->GetVertexCount();
-
-    if (!srcIndexCount)
-        return;
-
-    unsigned destVertexStart = build->vertices_.Size();
-
-    for (unsigned k = srcVertexStart; k < srcVertexStart + srcVertexCount; ++k)
-    {
-        Vector3 vertex = transform * *((const Vector3*)(&vertexData[k * vertexSize]));
-        build->vertices_.Push(vertex);
-    }
-
-    // Copy remapped indices
-    if (indexSize == sizeof(unsigned short))
-    {
-        const unsigned short* indices = ((const unsigned short*)indexData) + srcIndexStart;
-        const unsigned short* indicesEnd = indices + srcIndexCount;
-
-        while (indices < indicesEnd)
-        {
-            build->indices_.Push(*indices - srcVertexStart + destVertexStart);
-            ++indices;
-        }
-    }
-    else
-    {
-        const unsigned* indices = ((const unsigned*)indexData) + srcIndexStart;
-        const unsigned* indicesEnd = indices + srcIndexCount;
-
-        while (indices < indicesEnd)
-        {
-            build->indices_.Push(*indices - srcVertexStart + destVertexStart);
-            ++indices;
-        }
-    }
-}
-
-void NavigationMesh::WriteTile(Serializer& dest, int x, int z) const
-{
-    const dtNavMesh* navMesh = navMesh_;
-    const dtMeshTile* tile = navMesh->getTileAt(x, z, 0);
-    if (!tile)
-        return;
-
-    dest.WriteInt(x);
-    dest.WriteInt(z);
-    dest.WriteUInt(navMesh->getTileRef(tile));
-    dest.WriteUInt((unsigned)tile->dataSize);
-    dest.Write(tile->data, (unsigned)tile->dataSize);
-}
-
-bool NavigationMesh::ReadTile(Deserializer& source, bool silent)
-{
-    const int x = source.ReadInt();
-    const int z = source.ReadInt();
-    /*dtTileRef tileRef =*/ source.ReadUInt();
-    unsigned navDataSize = source.ReadUInt();
-
-    auto* navData = (unsigned char*)dtAlloc(navDataSize, DT_ALLOC_PERM);
-    if (!navData)
-    {
-        URHO3D_LOGERROR("Could not allocate data for navigation mesh tile");
-        return false;
-    }
-
-    source.Read(navData, navDataSize);
-    if (dtStatusFailed(navMesh_->addTile(navData, navDataSize, DT_TILE_FREE_DATA, 0, nullptr)))
-    {
-        URHO3D_LOGERROR("Failed to add navigation mesh tile");
-        dtFree(navData);
-        return false;
-    }
-
-    // Send event
-    if (!silent)
-    {
-        using namespace NavigationTileAdded;
-        VariantMap& eventData = GetContext()->GetEventDataMap();
-        eventData[P_NODE] = GetNode();
-        eventData[P_MESH] = this;
-        eventData[P_TILE] = IntVector2(x, z);
-        SendEvent(E_NAVIGATION_TILE_ADDED, eventData);
-    }
-    return true;
-}
-
-bool NavigationMesh::BuildTile(Vector<NavigationGeometryInfo>& geometryList, int x, int z)
-{
-    URHO3D_PROFILE(BuildNavigationMeshTile);
-
-    // Remove previous tile (if any)
-    navMesh_->removeTile(navMesh_->getTileRefAt(x, z, 0), nullptr, nullptr);
-
-    const BoundingBox tileBoundingBox = GetTileBoundingBox(IntVector2(x, z));
-
-    SimpleNavBuildData build;
-
-    rcConfig cfg;       // NOLINT(hicpp-member-init)
-    memset(&cfg, 0, sizeof cfg);
-    cfg.cs = cellSize_;
-    cfg.ch = cellHeight_;
-    cfg.walkableSlopeAngle = agentMaxSlope_;
-    cfg.walkableHeight = CeilToInt(agentHeight_ / cfg.ch);
-    cfg.walkableClimb = FloorToInt(agentMaxClimb_ / cfg.ch);
-    cfg.walkableRadius = CeilToInt(agentRadius_ / cfg.cs);
-    cfg.maxEdgeLen = (int)(edgeMaxLength_ / cellSize_);
-    cfg.maxSimplificationError = edgeMaxError_;
-    cfg.minRegionArea = (int)sqrtf(regionMinSize_);
-    cfg.mergeRegionArea = (int)sqrtf(regionMergeSize_);
-    cfg.maxVertsPerPoly = 6;
-    cfg.tileSize = tileSize_;
-    cfg.borderSize = cfg.walkableRadius + 3; // Add padding
-    cfg.width = cfg.tileSize + cfg.borderSize * 2;
-    cfg.height = cfg.tileSize + cfg.borderSize * 2;
-    cfg.detailSampleDist = detailSampleDistance_ < 0.9f ? 0.0f : cellSize_ * detailSampleDistance_;
-    cfg.detailSampleMaxError = cellHeight_ * detailSampleMaxError_;
-
-    rcVcopy(cfg.bmin, &tileBoundingBox.min_.x_);
-    rcVcopy(cfg.bmax, &tileBoundingBox.max_.x_);
-    cfg.bmin[0] -= cfg.borderSize * cfg.cs;
-    cfg.bmin[2] -= cfg.borderSize * cfg.cs;
-    cfg.bmax[0] += cfg.borderSize * cfg.cs;
-    cfg.bmax[2] += cfg.borderSize * cfg.cs;
-
-    BoundingBox expandedBox(*reinterpret_cast<Vector3*>(cfg.bmin), *reinterpret_cast<Vector3*>(cfg.bmax));
-    GetTileGeometry(&build, geometryList, expandedBox);
-
-    if (build.vertices_.Empty() || build.indices_.Empty())
-        return true; // Nothing to do
-
-    build.heightField_ = rcAllocHeightfield();
-    if (!build.heightField_)
-    {
-        URHO3D_LOGERROR("Could not allocate heightfield");
-        return false;
-    }
-
-    if (!rcCreateHeightfield(build.ctx_, *build.heightField_, cfg.width, cfg.height, cfg.bmin, cfg.bmax, cfg.cs,
-        cfg.ch))
-    {
-        URHO3D_LOGERROR("Could not create heightfield");
-        return false;
-    }
-
-    unsigned numTriangles = build.indices_.Size() / 3;
-    SharedArrayPtr<unsigned char> triAreas(new unsigned char[numTriangles]);
-    memset(triAreas.Get(), 0, numTriangles);
-
-    rcMarkWalkableTriangles(build.ctx_, cfg.walkableSlopeAngle, &build.vertices_[0].x_, build.vertices_.Size(),
-        &build.indices_[0], numTriangles, triAreas.Get());
-    rcRasterizeTriangles(build.ctx_, &build.vertices_[0].x_, build.vertices_.Size(), &build.indices_[0],
-        triAreas.Get(), numTriangles, *build.heightField_, cfg.walkableClimb);
-    rcFilterLowHangingWalkableObstacles(build.ctx_, cfg.walkableClimb, *build.heightField_);
-
-    rcFilterWalkableLowHeightSpans(build.ctx_, cfg.walkableHeight, *build.heightField_);
-    rcFilterLedgeSpans(build.ctx_, cfg.walkableHeight, cfg.walkableClimb, *build.heightField_);
-
-    build.compactHeightField_ = rcAllocCompactHeightfield();
-    if (!build.compactHeightField_)
-    {
-        URHO3D_LOGERROR("Could not allocate create compact heightfield");
-        return false;
-    }
-    if (!rcBuildCompactHeightfield(build.ctx_, cfg.walkableHeight, cfg.walkableClimb, *build.heightField_,
-        *build.compactHeightField_))
-    {
-        URHO3D_LOGERROR("Could not build compact heightfield");
-        return false;
-    }
-    if (!rcErodeWalkableArea(build.ctx_, cfg.walkableRadius, *build.compactHeightField_))
-    {
-        URHO3D_LOGERROR("Could not erode compact heightfield");
-        return false;
-    }
-
-    // Mark area volumes
-    for (unsigned i = 0; i < build.navAreas_.Size(); ++i)
-        rcMarkBoxArea(build.ctx_, &build.navAreas_[i].bounds_.min_.x_, &build.navAreas_[i].bounds_.max_.x_,
-            build.navAreas_[i].areaID_, *build.compactHeightField_);
-
-    if (this->partitionType_ == NAVMESH_PARTITION_WATERSHED)
-    {
-        if (!rcBuildDistanceField(build.ctx_, *build.compactHeightField_))
-        {
-            URHO3D_LOGERROR("Could not build distance field");
-            return false;
-        }
-        if (!rcBuildRegions(build.ctx_, *build.compactHeightField_, cfg.borderSize, cfg.minRegionArea,
-            cfg.mergeRegionArea))
-        {
-            URHO3D_LOGERROR("Could not build regions");
-            return false;
-        }
-    }
-    else
-    {
-        if (!rcBuildRegionsMonotone(build.ctx_, *build.compactHeightField_, cfg.borderSize, cfg.minRegionArea, cfg.mergeRegionArea))
-        {
-            URHO3D_LOGERROR("Could not build monotone regions");
-            return false;
-        }
-    }
-
-    build.contourSet_ = rcAllocContourSet();
-    if (!build.contourSet_)
-    {
-        URHO3D_LOGERROR("Could not allocate contour set");
-        return false;
-    }
-    if (!rcBuildContours(build.ctx_, *build.compactHeightField_, cfg.maxSimplificationError, cfg.maxEdgeLen,
-        *build.contourSet_))
-    {
-        URHO3D_LOGERROR("Could not create contours");
-        return false;
-    }
-
-    build.polyMesh_ = rcAllocPolyMesh();
-    if (!build.polyMesh_)
-    {
-        URHO3D_LOGERROR("Could not allocate poly mesh");
-        return false;
-    }
-    if (!rcBuildPolyMesh(build.ctx_, *build.contourSet_, cfg.maxVertsPerPoly, *build.polyMesh_))
-    {
-        URHO3D_LOGERROR("Could not triangulate contours");
-        return false;
-    }
-
-    build.polyMeshDetail_ = rcAllocPolyMeshDetail();
-    if (!build.polyMeshDetail_)
-    {
-        URHO3D_LOGERROR("Could not allocate detail mesh");
-        return false;
-    }
-    if (!rcBuildPolyMeshDetail(build.ctx_, *build.polyMesh_, *build.compactHeightField_, cfg.detailSampleDist,
-        cfg.detailSampleMaxError, *build.polyMeshDetail_))
-    {
-        URHO3D_LOGERROR("Could not build detail mesh");
-        return false;
-    }
-
-    // Set polygon flags
-    /// \todo Assignment of flags from navigation areas?
-    for (int i = 0; i < build.polyMesh_->npolys; ++i)
-    {
-        if (build.polyMesh_->areas[i] != RC_NULL_AREA)
-            build.polyMesh_->flags[i] = 0x1;
-    }
-
-    unsigned char* navData = nullptr;
-    int navDataSize = 0;
-
-    dtNavMeshCreateParams params;       // NOLINT(hicpp-member-init)
-    memset(&params, 0, sizeof params);
-    params.verts = build.polyMesh_->verts;
-    params.vertCount = build.polyMesh_->nverts;
-    params.polys = build.polyMesh_->polys;
-    params.polyAreas = build.polyMesh_->areas;
-    params.polyFlags = build.polyMesh_->flags;
-    params.polyCount = build.polyMesh_->npolys;
-    params.nvp = build.polyMesh_->nvp;
-    params.detailMeshes = build.polyMeshDetail_->meshes;
-    params.detailVerts = build.polyMeshDetail_->verts;
-    params.detailVertsCount = build.polyMeshDetail_->nverts;
-    params.detailTris = build.polyMeshDetail_->tris;
-    params.detailTriCount = build.polyMeshDetail_->ntris;
-    params.walkableHeight = agentHeight_;
-    params.walkableRadius = agentRadius_;
-    params.walkableClimb = agentMaxClimb_;
-    params.tileX = x;
-    params.tileY = z;
-    rcVcopy(params.bmin, build.polyMesh_->bmin);
-    rcVcopy(params.bmax, build.polyMesh_->bmax);
-    params.cs = cfg.cs;
-    params.ch = cfg.ch;
-    params.buildBvTree = true;
-
-    // Add off-mesh connections if have them
-    if (build.offMeshRadii_.Size())
-    {
-        params.offMeshConCount = build.offMeshRadii_.Size();
-        params.offMeshConVerts = &build.offMeshVertices_[0].x_;
-        params.offMeshConRad = &build.offMeshRadii_[0];
-        params.offMeshConFlags = &build.offMeshFlags_[0];
-        params.offMeshConAreas = &build.offMeshAreas_[0];
-        params.offMeshConDir = &build.offMeshDir_[0];
-    }
-
-    if (!dtCreateNavMeshData(&params, &navData, &navDataSize))
-    {
-        URHO3D_LOGERROR("Could not build navigation mesh tile data");
-        return false;
-    }
-
-    if (dtStatusFailed(navMesh_->addTile(navData, navDataSize, DT_TILE_FREE_DATA, 0, nullptr)))
-    {
-        URHO3D_LOGERROR("Failed to add navigation mesh tile");
-        dtFree(navData);
-        return false;
-    }
-
-    // Send a notification of the rebuild of this tile to anyone interested
-    {
-        using namespace NavigationAreaRebuilt;
-        VariantMap& eventData = GetContext()->GetEventDataMap();
-        eventData[P_NODE] = GetNode();
-        eventData[P_MESH] = this;
-        eventData[P_BOUNDSMIN] = Variant(tileBoundingBox.min_);
-        eventData[P_BOUNDSMAX] = Variant(tileBoundingBox.max_);
-        SendEvent(E_NAVIGATION_AREA_REBUILT, eventData);
-    }
-    return true;
-}
-
-unsigned NavigationMesh::BuildTiles(Vector<NavigationGeometryInfo>& geometryList, const IntVector2& from, const IntVector2& to)
-{
-    unsigned numTiles = 0;
-
-    for (int z = from.y_; z <= to.y_; ++z)
-    {
-        for (int x = from.x_; x <= to.x_; ++x)
-        {
-            if (BuildTile(geometryList, x, z))
-                ++numTiles;
-        }
-    }
-    return numTiles;
-}
-
-bool NavigationMesh::InitializeQuery()
-{
-    if (!navMesh_ || !node_)
-        return false;
-
-    if (navMeshQuery_)
-        return true;
-
-    navMeshQuery_ = dtAllocNavMeshQuery();
-    if (!navMeshQuery_)
-    {
-        URHO3D_LOGERROR("Could not create navigation mesh query");
-        return false;
-    }
-
-    if (dtStatusFailed(navMeshQuery_->init(navMesh_, MAX_POLYS)))
-    {
-        URHO3D_LOGERROR("Could not init navigation mesh query");
-        return false;
-    }
-
-    return true;
-}
-
-void NavigationMesh::ReleaseNavigationMesh()
-{
-    dtFreeNavMesh(navMesh_);
-    navMesh_ = nullptr;
-
-    dtFreeNavMeshQuery(navMeshQuery_);
-    navMeshQuery_ = nullptr;
-
-    numTilesX_ = 0;
-    numTilesZ_ = 0;
-    boundingBox_.Clear();
-}
-
-void NavigationMesh::SetPartitionType(NavmeshPartitionType partitionType)
-{
-    partitionType_ = partitionType;
-    MarkNetworkUpdate();
-}
-
-void RegisterNavigationLibrary(Context* context)
-{
-    Navigable::RegisterObject(context);
-    NavigationMesh::RegisterObject(context);
-    OffMeshConnection::RegisterObject(context);
-    CrowdAgent::RegisterObject(context);
-    CrowdManager::RegisterObject(context);
-    DynamicNavigationMesh::RegisterObject(context);
-    Obstacle::RegisterObject(context);
-    NavArea::RegisterObject(context);
-}
-
-}
->>>>>>> a476f0c4
+}