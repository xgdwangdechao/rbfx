--- conflicted
+++ resolved
@@ -1,433 +1,3 @@
-<<<<<<< HEAD
-//
-// Copyright (c) 2008-2018 the Urho3D project.
-//
-// Permission is hereby granted, free of charge, to any person obtaining a copy
-// of this software and associated documentation files (the "Software"), to deal
-// in the Software without restriction, including without limitation the rights
-// to use, copy, modify, merge, publish, distribute, sublicense, and/or sell
-// copies of the Software, and to permit persons to whom the Software is
-// furnished to do so, subject to the following conditions:
-//
-// The above copyright notice and this permission notice shall be included in
-// all copies or substantial portions of the Software.
-//
-// THE SOFTWARE IS PROVIDED "AS IS", WITHOUT WARRANTY OF ANY KIND, EXPRESS OR
-// IMPLIED, INCLUDING BUT NOT LIMITED TO THE WARRANTIES OF MERCHANTABILITY,
-// FITNESS FOR A PARTICULAR PURPOSE AND NONINFRINGEMENT. IN NO EVENT SHALL THE
-// AUTHORS OR COPYRIGHT HOLDERS BE LIABLE FOR ANY CLAIM, DAMAGES OR OTHER
-// LIABILITY, WHETHER IN AN ACTION OF CONTRACT, TORT OR OTHERWISE, ARISING FROM,
-// OUT OF OR IN CONNECTION WITH THE SOFTWARE OR THE USE OR OTHER DEALINGS IN
-// THE SOFTWARE.
-//
-
-#include "../Precompiled.h"
-
-#include "../Container/Sort.h"
-#include "../Core/Context.h"
-#include "../Core/Profiler.h"
-#include "../Graphics/Animation.h"
-#include "../IO/Deserializer.h"
-#include "../IO/FileSystem.h"
-#include "../IO/Log.h"
-#include "../IO/Serializer.h"
-#include "../Resource/ResourceCache.h"
-#include "../Resource/XMLFile.h"
-#include "../Resource/JSONFile.h"
-
-#include "../DebugNew.h"
-
-namespace Urho3D
-{
-
-inline bool CompareTriggers(AnimationTriggerPoint& lhs, AnimationTriggerPoint& rhs)
-{
-    return lhs.time_ < rhs.time_;
-}
-
-inline bool CompareKeyFrames(AnimationKeyFrame& lhs, AnimationKeyFrame& rhs)
-{
-    return lhs.time_ < rhs.time_;
-}
-
-void AnimationTrack::SetKeyFrame(unsigned index, const AnimationKeyFrame& keyFrame)
-{
-    if (index < keyFrames_.Size())
-    {
-        keyFrames_[index] = keyFrame;
-        Urho3D::Sort(keyFrames_.Begin(), keyFrames_.End(), CompareKeyFrames);
-    }
-    else if (index == keyFrames_.Size())
-        AddKeyFrame(keyFrame);
-}
-
-void AnimationTrack::AddKeyFrame(const AnimationKeyFrame& keyFrame)
-{
-    bool needSort = keyFrames_.Size() ? keyFrames_.Back().time_ > keyFrame.time_ : false;
-    keyFrames_.Push(keyFrame);
-    if (needSort)
-        Urho3D::Sort(keyFrames_.Begin(), keyFrames_.End(), CompareKeyFrames);
-}
-
-void AnimationTrack::InsertKeyFrame(unsigned index, const AnimationKeyFrame& keyFrame)
-{
-    keyFrames_.Insert(index, keyFrame);
-    Urho3D::Sort(keyFrames_.Begin(), keyFrames_.End(), CompareKeyFrames);
-}
-
-void AnimationTrack::RemoveKeyFrame(unsigned index)
-{
-    keyFrames_.Erase(index);
-}
-
-void AnimationTrack::RemoveAllKeyFrames()
-{
-    keyFrames_.Clear();
-}
-
-AnimationKeyFrame* AnimationTrack::GetKeyFrame(unsigned index)
-{
-    return index < keyFrames_.Size() ? &keyFrames_[index] : nullptr;
-}
-
-void AnimationTrack::GetKeyFrameIndex(float time, unsigned& index) const
-{
-    if (time < 0.0f)
-        time = 0.0f;
-
-    if (index >= keyFrames_.Size())
-        index = keyFrames_.Size() - 1;
-
-    // Check for being too far ahead
-    while (index && time < keyFrames_[index].time_)
-        --index;
-
-    // Check for being too far behind
-    while (index < keyFrames_.Size() - 1 && time >= keyFrames_[index + 1].time_)
-        ++index;
-}
-
-Animation::Animation(Context* context) :
-    ResourceWithMetadata(context),
-    length_(0.f)
-{
-}
-
-Animation::~Animation() = default;
-
-void Animation::RegisterObject(Context* context)
-{
-    context->RegisterFactory<Animation>();
-}
-
-bool Animation::BeginLoad(Deserializer& source)
-{
-    unsigned memoryUse = sizeof(Animation);
-
-    // Check ID
-    if (source.ReadFileID() != "UANI")
-    {
-        URHO3D_LOGERROR(source.GetName() + " is not a valid animation file");
-        return false;
-    }
-
-    // Read name and length
-    animationName_ = source.ReadString();
-    animationNameHash_ = animationName_;
-    length_ = source.ReadFloat();
-    tracks_.Clear();
-
-    unsigned tracks = source.ReadUInt();
-    memoryUse += tracks * sizeof(AnimationTrack);
-
-    // Read tracks
-    for (unsigned i = 0; i < tracks; ++i)
-    {
-        AnimationTrack* newTrack = CreateTrack(source.ReadString());
-        newTrack->channelMask_ = AnimationChannelFlags(source.ReadUByte());
-
-        unsigned keyFrames = source.ReadUInt();
-        newTrack->keyFrames_.Resize(keyFrames);
-        memoryUse += keyFrames * sizeof(AnimationKeyFrame);
-
-        // Read keyframes of the track
-        for (unsigned j = 0; j < keyFrames; ++j)
-        {
-            AnimationKeyFrame& newKeyFrame = newTrack->keyFrames_[j];
-            newKeyFrame.time_ = source.ReadFloat();
-            if (newTrack->channelMask_ & CHANNEL_POSITION)
-                newKeyFrame.position_ = source.ReadVector3();
-            if (newTrack->channelMask_ & CHANNEL_ROTATION)
-                newKeyFrame.rotation_ = source.ReadQuaternion();
-            if (newTrack->channelMask_ & CHANNEL_SCALE)
-                newKeyFrame.scale_ = source.ReadVector3();
-        }
-    }
-
-    // Optionally read triggers from an XML file
-    auto* cache = GetSubsystem<ResourceCache>();
-    String xmlName = ReplaceExtension(GetName(), ".xml");
-
-    SharedPtr<XMLFile> file(cache->GetTempResource<XMLFile>(xmlName, false));
-    if (file)
-    {
-        XMLElement rootElem = file->GetRoot();
-        for (XMLElement triggerElem = rootElem.GetChild("trigger"); triggerElem; triggerElem = triggerElem.GetNext("trigger"))
-        {
-            if (triggerElem.HasAttribute("normalizedtime"))
-                AddTrigger(triggerElem.GetFloat("normalizedtime"), true, triggerElem.GetVariant());
-            else if (triggerElem.HasAttribute("time"))
-                AddTrigger(triggerElem.GetFloat("time"), false, triggerElem.GetVariant());
-        }
-
-        LoadMetadataFromXML(rootElem);
-
-        memoryUse += triggers_.Size() * sizeof(AnimationTriggerPoint);
-        SetMemoryUse(memoryUse);
-        return true;
-    }
-
-    // Optionally read triggers from a JSON file
-    String jsonName = ReplaceExtension(GetName(), ".json");
-
-    SharedPtr<JSONFile> jsonFile(cache->GetTempResource<JSONFile>(jsonName, false));
-    if (jsonFile)
-    {
-        const JSONValue& rootVal = jsonFile->GetRoot();
-        const JSONArray& triggerArray = rootVal.Get("triggers").GetArray();
-
-        for (unsigned i = 0; i < triggerArray.Size(); i++)
-        {
-            const JSONValue& triggerValue = triggerArray.At(i);
-            JSONValue normalizedTimeValue = triggerValue.Get("normalizedTime");
-            if (!normalizedTimeValue.IsNull())
-                AddTrigger(normalizedTimeValue.GetFloat(), true, triggerValue.GetVariant());
-            else
-            {
-                JSONValue timeVal = triggerValue.Get("time");
-                if (!timeVal.IsNull())
-                    AddTrigger(timeVal.GetFloat(), false, triggerValue.GetVariant());
-            }
-        }
-
-        const JSONArray& metadataArray = rootVal.Get("metadata").GetArray();
-        LoadMetadataFromJSON(metadataArray);
-
-        memoryUse += triggers_.Size() * sizeof(AnimationTriggerPoint);
-        SetMemoryUse(memoryUse);
-        return true;
-    }
-
-    SetMemoryUse(memoryUse);
-    return true;
-}
-
-bool Animation::Save(Serializer& dest) const
-{
-    // Write ID, name and length
-    dest.WriteFileID("UANI");
-    dest.WriteString(animationName_);
-    dest.WriteFloat(length_);
-
-    // Write tracks
-    dest.WriteUInt(tracks_.Size());
-    for (HashMap<StringHash, AnimationTrack>::ConstIterator i = tracks_.Begin(); i != tracks_.End(); ++i)
-    {
-        const AnimationTrack& track = i->second_;
-        dest.WriteString(track.name_);
-        dest.WriteUByte(track.channelMask_);
-        dest.WriteUInt(track.keyFrames_.Size());
-
-        // Write keyframes of the track
-        for (unsigned j = 0; j < track.keyFrames_.Size(); ++j)
-        {
-            const AnimationKeyFrame& keyFrame = track.keyFrames_[j];
-            dest.WriteFloat(keyFrame.time_);
-            if (track.channelMask_ & CHANNEL_POSITION)
-                dest.WriteVector3(keyFrame.position_);
-            if (track.channelMask_ & CHANNEL_ROTATION)
-                dest.WriteQuaternion(keyFrame.rotation_);
-            if (track.channelMask_ & CHANNEL_SCALE)
-                dest.WriteVector3(keyFrame.scale_);
-        }
-    }
-
-    // If triggers have been defined, write an XML file for them
-    if (!triggers_.Empty() || HasMetadata())
-    {
-        auto* destFile = dynamic_cast<File*>(&dest);
-        if (destFile)
-        {
-            String xmlName = ReplaceExtension(destFile->GetName(), ".xml");
-
-            SharedPtr<XMLFile> xml(context_->CreateObject<XMLFile>());
-            XMLElement rootElem = xml->CreateRoot("animation");
-
-            for (unsigned i = 0; i < triggers_.Size(); ++i)
-            {
-                XMLElement triggerElem = rootElem.CreateChild("trigger");
-                triggerElem.SetFloat("time", triggers_[i].time_);
-                triggerElem.SetVariant(triggers_[i].data_);
-            }
-
-            SaveMetadataToXML(rootElem);
-
-            File xmlFile(context_, xmlName, FILE_WRITE);
-            xml->Save(xmlFile);
-        }
-        else
-            URHO3D_LOGWARNING("Can not save animation trigger data when not saving into a file");
-    }
-
-    return true;
-}
-
-void Animation::SetAnimationName(const String& name)
-{
-    animationName_ = name;
-    animationNameHash_ = StringHash(name);
-}
-
-void Animation::SetLength(float length)
-{
-    length_ = Max(length, 0.0f);
-}
-
-AnimationTrack* Animation::CreateTrack(const String& name)
-{
-    /// \todo When tracks / keyframes are created dynamically, memory use is not updated
-    StringHash nameHash(name);
-    AnimationTrack* oldTrack = GetTrack(nameHash);
-    if (oldTrack)
-        return oldTrack;
-
-    AnimationTrack& newTrack = tracks_[nameHash];
-    newTrack.name_ = name;
-    newTrack.nameHash_ = nameHash;
-    return &newTrack;
-}
-
-bool Animation::RemoveTrack(const String& name)
-{
-    HashMap<StringHash, AnimationTrack>::Iterator i = tracks_.Find(StringHash(name));
-    if (i != tracks_.End())
-    {
-        tracks_.Erase(i);
-        return true;
-    }
-    else
-        return false;
-}
-
-void Animation::RemoveAllTracks()
-{
-    tracks_.Clear();
-}
-
-void Animation::SetTrigger(unsigned index, const AnimationTriggerPoint& trigger)
-{
-    if (index == triggers_.Size())
-        AddTrigger(trigger);
-    else if (index < triggers_.Size())
-    {
-        triggers_[index] = trigger;
-        Sort(triggers_.Begin(), triggers_.End(), CompareTriggers);
-    }
-}
-
-void Animation::AddTrigger(const AnimationTriggerPoint& trigger)
-{
-    triggers_.Push(trigger);
-    Sort(triggers_.Begin(), triggers_.End(), CompareTriggers);
-}
-
-void Animation::AddTrigger(float time, bool timeIsNormalized, const Variant& data)
-{
-    AnimationTriggerPoint newTrigger;
-    newTrigger.time_ = timeIsNormalized ? time * length_ : time;
-    newTrigger.data_ = data;
-    triggers_.Push(newTrigger);
-
-    Sort(triggers_.Begin(), triggers_.End(), CompareTriggers);
-}
-
-void Animation::RemoveTrigger(unsigned index)
-{
-    if (index < triggers_.Size())
-        triggers_.Erase(index);
-}
-
-void Animation::RemoveAllTriggers()
-{
-    triggers_.Clear();
-}
-
-void Animation::SetNumTriggers(unsigned num)
-{
-    triggers_.Resize(num);
-}
-
-SharedPtr<Animation> Animation::Clone(const String& cloneName) const
-{
-    SharedPtr<Animation> ret(context_->CreateObject<Animation>());
-
-    ret->SetName(cloneName);
-    ret->SetAnimationName(animationName_);
-    ret->length_ = length_;
-    ret->tracks_ = tracks_;
-    ret->triggers_ = triggers_;
-    ret->CopyMetadata(*this);
-    ret->SetMemoryUse(GetMemoryUse());
-
-    return ret;
-}
-
-AnimationTrack* Animation::GetTrack(unsigned index)
-{
-    if (index >= GetNumTracks())
-        return nullptr;
-
-    int j = 0;
-    for(HashMap<StringHash, AnimationTrack>::Iterator i = tracks_.Begin(); i != tracks_.End(); ++i)
-    {
-        if (j == index)
-            return &i->second_;
-
-        ++j;
-    }
-
-    return nullptr;
-}
-
-AnimationTrack* Animation::GetTrack(const String& name)
-{
-    HashMap<StringHash, AnimationTrack>::Iterator i = tracks_.Find(StringHash(name));
-    return i != tracks_.End() ? &i->second_ : nullptr;
-}
-
-AnimationTrack* Animation::GetTrack(StringHash nameHash)
-{
-    HashMap<StringHash, AnimationTrack>::Iterator i = tracks_.Find(nameHash);
-    return i != tracks_.End() ? &i->second_ : nullptr;
-}
-
-AnimationTriggerPoint* Animation::GetTrigger(unsigned index)
-{
-    return index < triggers_.Size() ? &triggers_[index] : nullptr;
-}
-
-void Animation::SetTracks(const Vector<AnimationTrack>& tracks)
-{
-    tracks_.Clear();
-
-    for (Vector<AnimationTrack>::ConstIterator itr = tracks.Begin(); itr != tracks.End(); itr++)
-    {
-        tracks_[itr->name_] = *itr;
-    }
-}
-
-}
-=======
 //
 // Copyright (c) 2008-2019 the Urho3D project.
 //
@@ -689,7 +259,7 @@
         {
             String xmlName = ReplaceExtension(destFile->GetName(), ".xml");
 
-            SharedPtr<XMLFile> xml(new XMLFile(context_));
+            SharedPtr<XMLFile> xml(context_->CreateObject<XMLFile>());
             XMLElement rootElem = xml->CreateRoot("animation");
 
             for (unsigned i = 0; i < triggers_.Size(); ++i)
@@ -798,7 +368,7 @@
 
 SharedPtr<Animation> Animation::Clone(const String& cloneName) const
 {
-    SharedPtr<Animation> ret(new Animation(context_));
+    SharedPtr<Animation> ret(context_->CreateObject<Animation>());
 
     ret->SetName(cloneName);
     ret->SetAnimationName(animationName_);
@@ -845,5 +415,14 @@
     return index < triggers_.Size() ? &triggers_[index] : nullptr;
 }
 
-}
->>>>>>> a476f0c4
+void Animation::SetTracks(const Vector<AnimationTrack>& tracks)
+{
+    tracks_.Clear();
+
+    for (Vector<AnimationTrack>::ConstIterator itr = tracks.Begin(); itr != tracks.End(); itr++)
+    {
+        tracks_[itr->name_] = *itr;
+    }
+}
+
+}