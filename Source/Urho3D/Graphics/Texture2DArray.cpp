//
// Copyright (c) 2008-2018 the Urho3D project.
//
// Permission is hereby granted, free of charge, to any person obtaining a copy
// of this software and associated documentation files (the "Software"), to deal
// in the Software without restriction, including without limitation the rights
// to use, copy, modify, merge, publish, distribute, sublicense, and/or sell
// copies of the Software, and to permit persons to whom the Software is
// furnished to do so, subject to the following conditions:
//
// The above copyright notice and this permission notice shall be included in
// all copies or substantial portions of the Software.
//
// THE SOFTWARE IS PROVIDED "AS IS", WITHOUT WARRANTY OF ANY KIND, EXPRESS OR
// IMPLIED, INCLUDING BUT NOT LIMITED TO THE WARRANTIES OF MERCHANTABILITY,
// FITNESS FOR A PARTICULAR PURPOSE AND NONINFRINGEMENT. IN NO EVENT SHALL THE
// AUTHORS OR COPYRIGHT HOLDERS BE LIABLE FOR ANY CLAIM, DAMAGES OR OTHER
// LIABILITY, WHETHER IN AN ACTION OF CONTRACT, TORT OR OTHERWISE, ARISING FROM,
// OUT OF OR IN CONNECTION WITH THE SOFTWARE OR THE USE OR OTHER DEALINGS IN
// THE SOFTWARE.
//

#include "../Precompiled.h"

#include "../Core/Context.h"
#include "../Core/Profiler.h"
#include "../Graphics/Graphics.h"
#include "../Graphics/GraphicsEvents.h"
#include "../Graphics/GraphicsImpl.h"
#include "../Graphics/Renderer.h"
#include "../Graphics/Texture2DArray.h"
#include "../IO/FileSystem.h"
#include "../IO/Log.h"
#include "../Resource/ResourceCache.h"
#include "../Resource/XMLFile.h"

#include "../DebugNew.h"

#ifdef _MSC_VER
#pragma warning(disable:4355)
#endif

namespace Urho3D
{

Texture2DArray::Texture2DArray(Context* context) :
    Texture(context),
    layers_(0)
{
#ifdef URHO3D_OPENGL
#ifndef GL_ES_VERSION_2_0
    target_ = GL_TEXTURE_2D_ARRAY;
#else
    target_ = 0;
#endif
#endif
}

Texture2DArray::~Texture2DArray()
{
    Release();
}

void Texture2DArray::RegisterObject(Context* context)
{
    context->RegisterFactory<Texture2DArray>();
}

bool Texture2DArray::BeginLoad(Deserializer& source)
{
    auto* cache = GetSubsystem<ResourceCache>();

    // In headless mode, do not actually load the texture, just return success
    if (!graphics_)
        return true;

    // If device is lost, retry later
    if (graphics_->IsDeviceLost())
    {
        URHO3D_LOGWARNING("Texture load while device is lost");
        dataPending_ = true;
        return true;
    }

    cache->ResetDependencies(this);

    String texPath, texName, texExt;
    SplitPath(GetName(), texPath, texName, texExt);

    loadParameters_ = (new XMLFile(context_));
    if (!loadParameters_->Load(source))
    {
        loadParameters_.Reset();
        return false;
    }

    loadImages_.Clear();

    XMLElement textureElem = loadParameters_->GetRoot();
    XMLElement layerElem = textureElem.GetChild("layer");
    while (layerElem)
    {
        String name = layerElem.GetAttribute("name");

        // If path is empty, add the XML file path
        if (GetPath(name).Empty())
            name = texPath + name;

        loadImages_.Push(cache->GetTempResource<Image>(name));
        cache->StoreResourceDependency(this, name);

        layerElem = layerElem.GetNext("layer");
    }

    // Precalculate mip levels if async loading
    if (GetAsyncLoadState() == ASYNC_LOADING)
    {
        for (unsigned i = 0; i < loadImages_.Size(); ++i)
        {
            if (loadImages_[i])
                loadImages_[i]->PrecalculateLevels();
        }
    }

    return true;
}

bool Texture2DArray::EndLoad()
{
    // In headless mode, do not actually load the texture, just return success
    if (!graphics_ || graphics_->IsDeviceLost())
        return true;

    // If over the texture budget, see if materials can be freed to allow textures to be freed
    CheckTextureBudget(GetTypeStatic());

    SetParameters(loadParameters_);
    SetLayers(loadImages_.Size());

    for (unsigned i = 0; i < loadImages_.Size(); ++i)
        SetData(i, loadImages_[i]);

    loadImages_.Clear();
    loadParameters_.Reset();

    return true;
}

void Texture2DArray::SetLayers(unsigned layers)
{
    Release();

    layers_ = layers;
}

bool Texture2DArray::SetSize(unsigned layers, int width, int height, unsigned format, TextureUsage usage)
{
    if (width <= 0 || height <= 0)
    {
        URHO3D_LOGERROR("Zero or negative texture array size");
        return false;
    }
    if (usage == TEXTURE_DEPTHSTENCIL)
    {
        URHO3D_LOGERROR("Depth-stencil usage not supported for texture arrays");
        return false;
    }

    // Delete the old rendersurfaces if any
    for (unsigned i = 0; i < renderSurfaces_.Size(); ++i)
    {
        renderSurfaces_[i].Reset();
        //faceMemoryUse_[i] = 0;
    }
    renderSurfaces_.Clear();

    usage_ = usage;

    if (usage == TEXTURE_RENDERTARGET)
    {
#ifdef URHO3D_BGFX
        renderSurfaces_.Resize(layers_);
#else
        renderSurfaces_.Resize(1);
#endif
        for (unsigned i = 0; i < renderSurfaces_.Size(); ++i)
        {
            renderSurfaces_[i] = new RenderSurface(this);
        }

        // Nearest filtering by default
        filterMode_ = FILTER_NEAREST;
    }

    if (usage == TEXTURE_RENDERTARGET)
        SubscribeToEvent(E_RENDERSURFACEUPDATE, URHO3D_HANDLER(Texture2DArray, HandleRenderSurfaceUpdate));
    else
        UnsubscribeFromEvent(E_RENDERSURFACEUPDATE);

    width_ = width;
    height_ = height;
    format_ = format;
    depth_ = 1;
    if (layers)
        layers_ = layers;

    layerMemoryUse_.Resize(layers_);
    for (unsigned i = 0; i < layers_; ++i)
        layerMemoryUse_[i] = 0;

    return Create();
}

void Texture2DArray::HandleRenderSurfaceUpdate(StringHash eventType, VariantMap& eventData)
{
    Renderer* renderer = GetSubsystem<Renderer>();

    for (unsigned i = 0; i < renderSurfaces_.Size(); ++i)
    {
<<<<<<< HEAD
        if (renderSurfaces_[i] && (renderSurfaces_[i]->GetUpdateMode() == SURFACE_UPDATEALWAYS || renderSurfaces_[i]->IsUpdateQueued()))
        {
            if (renderer)
                renderer->QueueRenderSurface(renderSurfaces_[i]);
            renderSurfaces_[i]->ResetUpdateQueued();
        }
=======
        auto* renderer = GetSubsystem<Renderer>();
        if (renderer)
            renderer->QueueRenderSurface(renderSurface_);
        renderSurface_->ResetUpdateQueued();
>>>>>>> 7cdd0607
    }
}

}<|MERGE_RESOLUTION|>--- conflicted
+++ resolved
@@ -213,23 +213,16 @@
 
 void Texture2DArray::HandleRenderSurfaceUpdate(StringHash eventType, VariantMap& eventData)
 {
-    Renderer* renderer = GetSubsystem<Renderer>();
+    auto* renderer = GetSubsystem<Renderer>();
 
     for (unsigned i = 0; i < renderSurfaces_.Size(); ++i)
     {
-<<<<<<< HEAD
         if (renderSurfaces_[i] && (renderSurfaces_[i]->GetUpdateMode() == SURFACE_UPDATEALWAYS || renderSurfaces_[i]->IsUpdateQueued()))
         {
             if (renderer)
                 renderer->QueueRenderSurface(renderSurfaces_[i]);
             renderSurfaces_[i]->ResetUpdateQueued();
         }
-=======
-        auto* renderer = GetSubsystem<Renderer>();
-        if (renderer)
-            renderer->QueueRenderSurface(renderSurface_);
-        renderSurface_->ResetUpdateQueued();
->>>>>>> 7cdd0607
     }
 }
 
