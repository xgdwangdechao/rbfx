--- conflicted
+++ resolved
@@ -1,421 +1,3 @@
-<<<<<<< HEAD
-//
-// Copyright (c) 2008-2018 the Urho3D project.
-//
-// Permission is hereby granted, free of charge, to any person obtaining a copy
-// of this software and associated documentation files (the "Software"), to deal
-// in the Software without restriction, including without limitation the rights
-// to use, copy, modify, merge, publish, distribute, sublicense, and/or sell
-// copies of the Software, and to permit persons to whom the Software is
-// furnished to do so, subject to the following conditions:
-//
-// The above copyright notice and this permission notice shall be included in
-// all copies or substantial portions of the Software.
-//
-// THE SOFTWARE IS PROVIDED "AS IS", WITHOUT WARRANTY OF ANY KIND, EXPRESS OR
-// IMPLIED, INCLUDING BUT NOT LIMITED TO THE WARRANTIES OF MERCHANTABILITY,
-// FITNESS FOR A PARTICULAR PURPOSE AND NONINFRINGEMENT. IN NO EVENT SHALL THE
-// AUTHORS OR COPYRIGHT HOLDERS BE LIABLE FOR ANY CLAIM, DAMAGES OR OTHER
-// LIABILITY, WHETHER IN AN ACTION OF CONTRACT, TORT OR OTHERWISE, ARISING FROM,
-// OUT OF OR IN CONNECTION WITH THE SOFTWARE OR THE USE OR OTHER DEALINGS IN
-// THE SOFTWARE.
-//
-
-#include "../Precompiled.h"
-
-#include "../IO/File.h"
-#include "../IO/FileSystem.h"
-#include "../IO/FileWatcher.h"
-#include "../IO/Log.h"
-
-#ifdef _WIN32
-#include <windows.h>
-#elif __linux__
-#include <sys/inotify.h>
-extern "C"
-{
-// Need read/close for inotify
-#include "unistd.h"
-}
-#elif defined(__APPLE__) && !defined(IOS) && !defined(TVOS)
-extern "C"
-{
-#include "../IO/MacFileWatcher.h"
-}
-#endif
-
-namespace Urho3D
-{
-#ifndef __APPLE__
-static const unsigned BUFFERSIZE = 4096;
-#endif
-
-FileWatcher::FileWatcher(Context* context) :
-    Object(context),
-    fileSystem_(GetSubsystem<FileSystem>()),
-    delay_(1.0f),
-    watchSubDirs_(false)
-{
-#ifdef URHO3D_FILEWATCHER
-#ifdef __linux__
-    watchHandle_ = inotify_init();
-#elif defined(__APPLE__) && !defined(IOS) && !defined(TVOS)
-    supported_ = IsFileWatcherSupported();
-#endif
-#endif
-}
-
-FileWatcher::~FileWatcher()
-{
-    StopWatching();
-#ifdef URHO3D_FILEWATCHER
-#ifdef __linux__
-    close(watchHandle_);
-#endif
-#endif
-}
-
-bool FileWatcher::StartWatching(const String& pathName, bool watchSubDirs)
-{
-    if (!fileSystem_)
-    {
-        URHO3D_LOGERROR("No FileSystem, can not start watching");
-        return false;
-    }
-
-    // Stop any previous watching
-    StopWatching();
-
-#if defined(URHO3D_FILEWATCHER) && defined(URHO3D_THREADING)
-#ifdef _WIN32
-    String nativePath = GetNativePath(RemoveTrailingSlash(pathName));
-
-    dirHandle_ = (void*)CreateFileW(
-        WString(nativePath).CString(),
-        FILE_LIST_DIRECTORY,
-        FILE_SHARE_WRITE | FILE_SHARE_READ | FILE_SHARE_DELETE,
-        nullptr,
-        OPEN_EXISTING,
-        FILE_FLAG_BACKUP_SEMANTICS,
-        nullptr);
-
-    if (dirHandle_ != INVALID_HANDLE_VALUE)
-    {
-        path_ = AddTrailingSlash(pathName);
-        watchSubDirs_ = watchSubDirs;
-        Run();
-
-        URHO3D_LOGDEBUG("Started watching path " + pathName);
-        return true;
-    }
-    else
-    {
-        URHO3D_LOGERROR("Failed to start watching path " + pathName);
-        return false;
-    }
-#elif defined(__linux__)
-    int flags = IN_CREATE | IN_DELETE | IN_MODIFY | IN_MOVED_FROM | IN_MOVED_TO;
-    int handle = inotify_add_watch(watchHandle_, pathName.CString(), (unsigned)flags);
-
-    if (handle < 0)
-    {
-        URHO3D_LOGERROR("Failed to start watching path " + pathName);
-        return false;
-    }
-    else
-    {
-        // Store the root path here when reconstructed with inotify later
-        dirHandle_[handle] = "";
-        path_ = AddTrailingSlash(pathName);
-        watchSubDirs_ = watchSubDirs;
-
-        if (watchSubDirs_)
-        {
-            Vector<String> subDirs;
-            fileSystem_->ScanDir(subDirs, pathName, "*", SCAN_DIRS, true);
-
-            for (unsigned i = 0; i < subDirs.Size(); ++i)
-            {
-                String subDirFullPath = AddTrailingSlash(path_ + subDirs[i]);
-
-                // Don't watch ./ or ../ sub-directories
-                if (!subDirFullPath.EndsWith("./"))
-                {
-                    handle = inotify_add_watch(watchHandle_, subDirFullPath.CString(), (unsigned)flags);
-                    if (handle < 0)
-                        URHO3D_LOGERROR("Failed to start watching subdirectory path " + subDirFullPath);
-                    else
-                    {
-                        // Store sub-directory to reconstruct later from inotify
-                        dirHandle_[handle] = AddTrailingSlash(subDirs[i]);
-                    }
-                }
-            }
-        }
-        Run();
-
-        URHO3D_LOGDEBUG("Started watching path " + pathName);
-        return true;
-    }
-#elif defined(__APPLE__) && !defined(IOS) && !defined(TVOS)
-    if (!supported_)
-    {
-        URHO3D_LOGERROR("Individual file watching not supported by this OS version, can not start watching path " + pathName);
-        return false;
-    }
-
-    watcher_ = CreateFileWatcher(pathName.CString(), watchSubDirs);
-    if (watcher_)
-    {
-        path_ = AddTrailingSlash(pathName);
-        watchSubDirs_ = watchSubDirs;
-        Run();
-
-        URHO3D_LOGDEBUG("Started watching path " + pathName);
-        return true;
-    }
-    else
-    {
-        URHO3D_LOGERROR("Failed to start watching path " + pathName);
-        return false;
-    }
-#else
-    URHO3D_LOGERROR("FileWatcher not implemented, can not start watching path " + pathName);
-    return false;
-#endif
-#else
-    URHO3D_LOGDEBUG("FileWatcher feature not enabled");
-    return false;
-#endif
-}
-
-void FileWatcher::StopWatching()
-{
-    if (handle_)
-    {
-        shouldRun_ = false;
-
-        // Create and delete a dummy file to make sure the watcher loop terminates
-        // This is only required on Windows platform
-        // TODO: Remove this temp write approach as it depends on user write privilege
-#ifdef _WIN32
-        String dummyFileName = path_ + "dummy.tmp";
-        File file(context_, dummyFileName, FILE_WRITE);
-        file.Close();
-        if (fileSystem_)
-            fileSystem_->Delete(dummyFileName);
-#endif
-
-#if defined(__APPLE__) && !defined(IOS) && !defined(TVOS)
-        // Our implementation of file watcher requires the thread to be stopped first before closing the watcher
-        Stop();
-#endif
-
-#ifdef _WIN32
-        CloseHandle((HANDLE)dirHandle_);
-#elif defined(__linux__)
-        for (HashMap<int, String>::Iterator i = dirHandle_.Begin(); i != dirHandle_.End(); ++i)
-            inotify_rm_watch(watchHandle_, i->first_);
-        dirHandle_.Clear();
-#elif defined(__APPLE__) && !defined(IOS) && !defined(TVOS)
-        CloseFileWatcher(watcher_);
-#endif
-
-#ifndef __APPLE__
-        Stop();
-#endif
-
-        URHO3D_LOGDEBUG("Stopped watching path " + path_);
-        path_.Clear();
-    }
-}
-
-void FileWatcher::SetDelay(float interval)
-{
-    delay_ = Max(interval, 0.0f);
-}
-
-void FileWatcher::ThreadFunction()
-{
-#ifdef URHO3D_FILEWATCHER
-#ifdef _WIN32
-    unsigned char buffer[BUFFERSIZE];
-    DWORD bytesFilled = 0;
-
-    while (shouldRun_)
-    {
-        if (ReadDirectoryChangesW((HANDLE)dirHandle_,
-            buffer,
-            BUFFERSIZE,
-            watchSubDirs_,
-            FILE_NOTIFY_CHANGE_FILE_NAME |
-            FILE_NOTIFY_CHANGE_LAST_WRITE,
-            &bytesFilled,
-            nullptr,
-            nullptr))
-        {
-            unsigned offset = 0;
-            FileChange rename{FILECHANGE_RENAMED, String::EMPTY, String::EMPTY};
-
-            while (offset < bytesFilled)
-            {
-                FILE_NOTIFY_INFORMATION* record = (FILE_NOTIFY_INFORMATION*)&buffer[offset];
-
-                String fileName;
-                const wchar_t* src = record->FileName;
-                const wchar_t* end = src + record->FileNameLength / 2;
-                while (src < end)
-                    fileName.AppendUTF8(String::DecodeUTF16(src));
-
-                fileName = GetInternalPath(fileName);
-
-                if (record->Action == FILE_ACTION_MODIFIED)
-                    AddChange({ FILECHANGE_MODIFIED, fileName, String::EMPTY });
-                else if (record->Action == FILE_ACTION_ADDED)
-                    AddChange({ FILECHANGE_ADDED, fileName, String::EMPTY });
-                else if (record->Action == FILE_ACTION_REMOVED)
-                    AddChange({ FILECHANGE_REMOVED, fileName, String::EMPTY });
-                else if (record->Action == FILE_ACTION_RENAMED_OLD_NAME)
-                    rename.oldFileName_ = fileName;
-                else if (record->Action == FILE_ACTION_RENAMED_NEW_NAME)
-                    rename.oldFileName_ = fileName;
-
-                if (!rename.oldFileName_.Empty() && !rename.fileName_.Empty())
-                {
-                    AddChange(rename);
-                    rename = {};
-                }
-
-                if (!record->NextEntryOffset)
-                    break;
-                else
-                    offset += record->NextEntryOffset;
-            }
-        }
-    }
-#elif defined(__linux__)
-    unsigned char buffer[BUFFERSIZE];
-
-    while (shouldRun_)
-    {
-        int i = 0;
-        auto length = (int)read(watchHandle_, buffer, sizeof(buffer));
-
-        if (length < 0)
-            return;
-
-        HashMap<unsigned, FileChange> renames;
-        while (i < length)
-        {
-            auto* event = (inotify_event*)&buffer[i];
-
-            if (event->len > 0)
-            {
-                String fileName = dirHandle_[event->wd] + event->name;
-
-                if (event->mask == IN_CREATE)
-                    AddChange({FILECHANGE_ADDED, fileName, String::EMPTY});
-                else if (event->mask & IN_DELETE)
-                    AddChange({FILECHANGE_REMOVED, fileName, String::EMPTY});
-                else if (event->mask & IN_MODIFY)
-                    AddChange({FILECHANGE_MODIFIED, fileName, String::EMPTY});
-                else if (event->mask & IN_MOVE)
-                {
-                    auto& entry = renames[event->cookie];
-                    if (event->mask & IN_MOVED_FROM)
-                        entry.oldFileName_ = fileName;
-                    else if (event->mask & IN_MOVED_TO)
-                        entry.fileName_ = fileName;
-
-                    if (!entry.oldFileName_.Empty() && !entry.fileName_.Empty())
-                    {
-                        entry.kind_ = FILECHANGE_RENAMED;
-                        AddChange(entry);
-                    }
-                }
-            }
-
-            i += sizeof(inotify_event) + event->len;
-        }
-    }
-#elif defined(__APPLE__) && !defined(IOS) && !defined(TVOS)
-    while (shouldRun_)
-    {
-        Time::Sleep(100);
-
-        String changes = ReadFileWatcher(watcher_);
-        if (!changes.Empty())
-        {
-            Vector<String> fileChanges = changes.Split('\n');
-            FileChange change{};
-            for (const String& fileResult : fileChanges)
-            {
-                change.kind_ = (FileChangeKind)fileResult[0];   // First byte is change kind.
-                String fileName = &fileResult.At(1);
-                if (change.kind_ == FILECHANGE_RENAMED)
-                {
-                    if (GetSubsystem<FileSystem>()->FileExists(fileName))
-                        change.fileName_ = std::move(fileName);
-                    else
-                        change.oldFileName_ = std::move(fileName);
-
-                    if (!change.fileName_.Empty() && !change.oldFileName_.Empty())
-                    {
-                        AddChange(change);
-                        change = {};
-                    }
-                }
-                else
-                {
-                    change.fileName_ = std::move(fileName);
-                    AddChange(change);
-                    change = {};
-                }
-            }
-        }
-    }
-#endif
-#endif
-}
-
-void FileWatcher::AddChange(const FileChange& change)
-{
-    MutexLock lock(changesMutex_);
-
-    auto it = changes_.Find(change.fileName_);
-    if (it == changes_.End())
-        changes_[change.fileName_].change_ = change;
-    else
-        // Reset the timer associated with the filename. Will be notified once timer exceeds the delay
-        it->second_.timer_.Reset();
-}
-
-bool FileWatcher::GetNextChange(FileChange& dest)
-{
-    MutexLock lock(changesMutex_);
-
-    auto delayMsec = (unsigned)(delay_ * 1000.0f);
-
-    if (changes_.Empty())
-        return false;
-    else
-    {
-        for (auto i = changes_.Begin(); i != changes_.End(); ++i)
-        {
-            if (i->second_.timer_.GetMSec(false) >= delayMsec)
-            {
-                dest = i->second_.change_;
-                changes_.Erase(i);
-                return true;
-            }
-        }
-
-        return false;
-    }
-}
-
-}
-=======
 //
 // Copyright (c) 2008-2019 the Urho3D project.
 //
@@ -672,21 +254,35 @@
             nullptr))
         {
             unsigned offset = 0;
+            FileChange rename{FILECHANGE_RENAMED, String::EMPTY, String::EMPTY};
 
             while (offset < bytesFilled)
             {
                 FILE_NOTIFY_INFORMATION* record = (FILE_NOTIFY_INFORMATION*)&buffer[offset];
 
-                if (record->Action == FILE_ACTION_MODIFIED || record->Action == FILE_ACTION_RENAMED_NEW_NAME)
+                String fileName;
+                const wchar_t* src = record->FileName;
+                const wchar_t* end = src + record->FileNameLength / 2;
+                while (src < end)
+                    fileName.AppendUTF8(String::DecodeUTF16(src));
+
+                fileName = GetInternalPath(fileName);
+
+                if (record->Action == FILE_ACTION_MODIFIED)
+                    AddChange({ FILECHANGE_MODIFIED, fileName, String::EMPTY });
+                else if (record->Action == FILE_ACTION_ADDED)
+                    AddChange({ FILECHANGE_ADDED, fileName, String::EMPTY });
+                else if (record->Action == FILE_ACTION_REMOVED)
+                    AddChange({ FILECHANGE_REMOVED, fileName, String::EMPTY });
+                else if (record->Action == FILE_ACTION_RENAMED_OLD_NAME)
+                    rename.oldFileName_ = fileName;
+                else if (record->Action == FILE_ACTION_RENAMED_NEW_NAME)
+                    rename.oldFileName_ = fileName;
+
+                if (!rename.oldFileName_.Empty() && !rename.fileName_.Empty())
                 {
-                    String fileName;
-                    const wchar_t* src = record->FileName;
-                    const wchar_t* end = src + record->FileNameLength / 2;
-                    while (src < end)
-                        fileName.AppendUTF8(String::DecodeUTF16(src));
-
-                    fileName = GetInternalPath(fileName);
-                    AddChange(fileName);
+                    AddChange(rename);
+                    rename = {};
                 }
 
                 if (!record->NextEntryOffset)
@@ -707,17 +303,34 @@
         if (length < 0)
             return;
 
+        HashMap<unsigned, FileChange> renames;
         while (i < length)
         {
             auto* event = (inotify_event*)&buffer[i];
 
             if (event->len > 0)
             {
-                if (event->mask & IN_MODIFY || event->mask & IN_MOVE)
+                String fileName = dirHandle_[event->wd] + event->name;
+
+                if (event->mask == IN_CREATE)
+                    AddChange({FILECHANGE_ADDED, fileName, String::EMPTY});
+                else if (event->mask & IN_DELETE)
+                    AddChange({FILECHANGE_REMOVED, fileName, String::EMPTY});
+                else if (event->mask & IN_MODIFY)
+                    AddChange({FILECHANGE_MODIFIED, fileName, String::EMPTY});
+                else if (event->mask & IN_MOVE)
                 {
-                    String fileName;
-                    fileName = dirHandle_[event->wd] + event->name;
-                    AddChange(fileName);
+                    auto& entry = renames[event->cookie];
+                    if (event->mask & IN_MOVED_FROM)
+                        entry.oldFileName_ = fileName;
+                    else if (event->mask & IN_MOVED_TO)
+                        entry.fileName_ = fileName;
+
+                    if (!entry.oldFileName_.Empty() && !entry.fileName_.Empty())
+                    {
+                        entry.kind_ = FILECHANGE_RENAMED;
+                        AddChange(entry);
+                    }
                 }
             }
 
@@ -732,24 +345,51 @@
         String changes = ReadFileWatcher(watcher_);
         if (!changes.Empty())
         {
-            Vector<String> fileNames = changes.Split(1);
-            for (unsigned i = 0; i < fileNames.Size(); ++i)
-                AddChange(fileNames[i]);
+            Vector<String> fileChanges = changes.Split('\n');
+            FileChange change{};
+            for (const String& fileResult : fileChanges)
+            {
+                change.kind_ = (FileChangeKind)fileResult[0];   // First byte is change kind.
+                String fileName = &fileResult.At(1);
+                if (change.kind_ == FILECHANGE_RENAMED)
+                {
+                    if (GetSubsystem<FileSystem>()->FileExists(fileName))
+                        change.fileName_ = std::move(fileName);
+                    else
+                        change.oldFileName_ = std::move(fileName);
+
+                    if (!change.fileName_.Empty() && !change.oldFileName_.Empty())
+                    {
+                        AddChange(change);
+                        change = {};
+                    }
+                }
+                else
+                {
+                    change.fileName_ = std::move(fileName);
+                    AddChange(change);
+                    change = {};
+                }
+            }
         }
     }
 #endif
 #endif
 }
 
-void FileWatcher::AddChange(const String& fileName)
+void FileWatcher::AddChange(const FileChange& change)
 {
     MutexLock lock(changesMutex_);
 
-    // Reset the timer associated with the filename. Will be notified once timer exceeds the delay
-    changes_[fileName].Reset();
-}
-
-bool FileWatcher::GetNextChange(String& dest)
+    auto it = changes_.Find(change.fileName_);
+    if (it == changes_.End())
+        changes_[change.fileName_].change_ = change;
+    else
+        // Reset the timer associated with the filename. Will be notified once timer exceeds the delay
+        it->second_.timer_.Reset();
+}
+
+bool FileWatcher::GetNextChange(FileChange& dest)
 {
     MutexLock lock(changesMutex_);
 
@@ -759,11 +399,11 @@
         return false;
     else
     {
-        for (HashMap<String, Timer>::Iterator i = changes_.Begin(); i != changes_.End(); ++i)
+        for (auto i = changes_.Begin(); i != changes_.End(); ++i)
         {
-            if (i->second_.GetMSec(false) >= delayMsec)
+            if (i->second_.timer_.GetMSec(false) >= delayMsec)
             {
-                dest = i->first_;
+                dest = i->second_.change_;
                 changes_.Erase(i);
                 return true;
             }
@@ -773,5 +413,4 @@
     }
 }
 
-}
->>>>>>> a476f0c4
+}