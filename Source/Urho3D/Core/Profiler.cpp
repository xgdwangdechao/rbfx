--- conflicted
+++ resolved
@@ -1,6 +1,5 @@
-<<<<<<< HEAD
 //
-// Copyright (c) 2018 Rokas Kupstys
+// Copyright (c) 2008-2018 the Urho3D project.
 //
 // Permission is hereby granted, free of charge, to any person obtaining a copy
 // of this software and associated documentation files (the "Software"), to deal
@@ -47,150 +46,4 @@
 #endif
 }
 
-}
-=======
-//
-// Copyright (c) 2008-2019 the Urho3D project.
-//
-// Permission is hereby granted, free of charge, to any person obtaining a copy
-// of this software and associated documentation files (the "Software"), to deal
-// in the Software without restriction, including without limitation the rights
-// to use, copy, modify, merge, publish, distribute, sublicense, and/or sell
-// copies of the Software, and to permit persons to whom the Software is
-// furnished to do so, subject to the following conditions:
-//
-// The above copyright notice and this permission notice shall be included in
-// all copies or substantial portions of the Software.
-//
-// THE SOFTWARE IS PROVIDED "AS IS", WITHOUT WARRANTY OF ANY KIND, EXPRESS OR
-// IMPLIED, INCLUDING BUT NOT LIMITED TO THE WARRANTIES OF MERCHANTABILITY,
-// FITNESS FOR A PARTICULAR PURPOSE AND NONINFRINGEMENT. IN NO EVENT SHALL THE
-// AUTHORS OR COPYRIGHT HOLDERS BE LIABLE FOR ANY CLAIM, DAMAGES OR OTHER
-// LIABILITY, WHETHER IN AN ACTION OF CONTRACT, TORT OR OTHERWISE, ARISING FROM,
-// OUT OF OR IN CONNECTION WITH THE SOFTWARE OR THE USE OR OTHER DEALINGS IN
-// THE SOFTWARE.
-//
-
-#include "../Precompiled.h"
-
-#include "../Core/Profiler.h"
-
-#include <cstdio>
-
-#include "../DebugNew.h"
-
-namespace Urho3D
-{
-
-Profiler::Profiler(Context* context) :
-    Object(context),
-    current_(nullptr),
-    root_(nullptr),
-    intervalFrames_(0)
-{
-    current_ = root_ = new ProfilerBlock(nullptr, "RunFrame");
-}
-
-Profiler::~Profiler()
-{
-    delete root_;
-    root_ = nullptr;
-}
-
-void Profiler::BeginFrame()
-{
-    // End the previous frame if any
-    if (root_->count_)
-        EndFrame();
-
-    root_->Begin();
-}
-
-void Profiler::EndFrame()
-{
-    EndBlock();
-    ++intervalFrames_;
-    root_->EndFrame();
-    current_ = root_;
-}
-
-void Profiler::BeginInterval()
-{
-    root_->BeginInterval();
-    intervalFrames_ = 0;
-}
-
-const String& Profiler::PrintData(bool showUnused, bool showTotal, unsigned maxDepth) const
-{
-    static String output;
-
-    if (!showTotal)
-        output  = "Block                            Cnt     Avg      Max     Frame     Total\n\n";
-    else
-    {
-        output  = "Block                                       Last frame                       Whole execution time\n\n";
-        output += "                                 Cnt     Avg      Max      Total      Cnt      Avg       Max        Total\n\n";
-    }
-
-    if (!maxDepth)
-        maxDepth = 1;
-
-    PrintData(root_, output, 0, maxDepth, showUnused, showTotal);
-
-    return output;
-}
-
-void Profiler::PrintData(ProfilerBlock* block, String& output, unsigned depth, unsigned maxDepth, bool showUnused,
-    bool showTotal) const
-{
-    static const int LINE_MAX_LENGTH = 256;
-    static const int NAME_MAX_LENGTH = 30;
-
-    char line[LINE_MAX_LENGTH];
-    char indentedName[LINE_MAX_LENGTH];
-
-    if (depth >= maxDepth)
-        return;
-
-    // Do not print any block that does not collect critical data
-    if (showUnused || block->intervalCount_ || (showTotal && block->totalCount_))
-    {
-        memset(indentedName, ' ', NAME_MAX_LENGTH);
-        indentedName[depth++] = 0;
-        strncat(indentedName, block->name_, NAME_MAX_LENGTH - depth);
-        indentedName[strlen(indentedName)] = ' ';
-        indentedName[NAME_MAX_LENGTH] = 0;
-
-        if (!showTotal)
-        {
-            float avg = (float)block->intervalTime_ / block->intervalCount_ / 1000.0f;
-            float max = block->intervalMaxTime_ / 1000.0f;
-            float frame = (float)block->intervalTime_ / (intervalFrames_ ? intervalFrames_ : 1) / 1000.0f;
-            float all = block->intervalTime_ / 1000.0f;
-
-            sprintf(line, "%s %5u %8.3f %8.3f %8.3f %9.3f\n", indentedName, Min(block->intervalCount_, 99999U),
-                avg, max, frame, all);
-        }
-        else
-        {
-            float avg = (block->frameCount_ ? (float)block->frameTime_ / block->frameCount_ : 0.0f) / 1000.0f;
-            float max = block->frameMaxTime_ / 1000.0f;
-            float all = block->frameTime_ / 1000.0f;
-
-            float totalAvg = (float)block->totalTime_ / block->totalCount_ / 1000.0f;
-            float totalMax = block->totalMaxTime_ / 1000.0f;
-            float totalAll = block->totalTime_ / 1000.0f;
-
-            sprintf(line, "%s %5u %8.3f %8.3f %9.3f  %7u %9.3f %9.3f %11.3f\n", indentedName, Min(block->frameCount_, 99999U),
-                avg, max, all, Min(block->totalCount_, 99999U), totalAvg, totalMax, totalAll);
-        }
-
-        output += String(line);
-    }
-
-    for (PODVector<ProfilerBlock*>::ConstIterator i = block->children_.Begin(); i != block->children_.End(); ++i)
-        PrintData(*i, output, depth, maxDepth, showUnused, showTotal);
-}
-
-}
->>>>>>> a476f0c4
+}